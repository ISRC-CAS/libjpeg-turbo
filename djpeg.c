/*
 * djpeg.c
 *
 * This file was part of the Independent JPEG Group's software:
 * Copyright (C) 1991-1997, Thomas G. Lane.
 * Modified 2013 by Guido Vollbeding.
 * libjpeg-turbo Modifications:
<<<<<<< HEAD
 * Copyright (C) 2010-2011, 2013-2017, 2019, D. R. Commander.
=======
 * Copyright (C) 2010-2011, 2013-2017, 2020, D. R. Commander.
>>>>>>> c1037f43
 * Copyright (C) 2015, Google, Inc.
 * For conditions of distribution and use, see the accompanying README.ijg
 * file.
 *
 * This file contains a command-line user interface for the JPEG decompressor.
 * It should work on any system with Unix- or MS-DOS-style command lines.
 *
 * Two different command line styles are permitted, depending on the
 * compile-time switch TWO_FILE_COMMANDLINE:
 *      djpeg [options]  inputfile outputfile
 *      djpeg [options]  [inputfile]
 * In the second style, output is always to standard output, which you'd
 * normally redirect to a file or pipe to some other program.  Input is
 * either from a named file or from standard input (typically redirected).
 * The second style is convenient on Unix but is unhelpful on systems that
 * don't support pipes.  Also, you MUST use the first style if your system
 * doesn't do binary I/O to stdin/stdout.
 * To simplify script writing, the "-outfile" switch is provided.  The syntax
 *      djpeg [options]  -outfile outputfile  inputfile
 * works regardless of which command line style is used.
 */

#include "cdjpeg.h"             /* Common decls for cjpeg/djpeg applications */
#include "jversion.h"           /* for version message */
#include "jconfigint.h"

#ifndef HAVE_STDLIB_H           /* <stdlib.h> should declare free() */
extern void free(void *ptr);
#endif

#include <ctype.h>              /* to declare isprint() */

#ifdef USE_CCOMMAND             /* command-line reader for Macintosh */
#ifdef __MWERKS__
#include <SIOUX.h>              /* Metrowerks needs this */
#include <console.h>            /* ... and this */
#endif
#ifdef THINK_C
#include <console.h>            /* Think declares it here */
#endif
#endif


/* Create the add-on message string table. */

#define JMESSAGE(code, string)  string,

static const char * const cdjpeg_message_table[] = {
#include "cderror.h"
  NULL
};


/*
 * This list defines the known output image formats
 * (not all of which need be supported by a given version).
 * You can change the default output format by defining DEFAULT_FMT;
 * indeed, you had better do so if you undefine PPM_SUPPORTED.
 */

typedef enum {
  FMT_BMP,                      /* BMP format (Windows flavor) */
  FMT_GIF,                      /* GIF format */
  FMT_OS2,                      /* BMP format (OS/2 flavor) */
  FMT_PPM,                      /* PPM/PGM (PBMPLUS formats) */
  FMT_TARGA,                    /* Targa format */
  FMT_TIFF                      /* TIFF format */
} IMAGE_FORMATS;

#ifndef DEFAULT_FMT             /* so can override from CFLAGS in Makefile */
#define DEFAULT_FMT     FMT_PPM
#endif

static IMAGE_FORMATS requested_fmt;


/*
 * Argument-parsing code.
 * The switch parser is designed to be useful with DOS-style command line
 * syntax, ie, intermixed switches and file names, where only the switches
 * to the left of a given file name affect processing of that file.
 * The main program in this file doesn't actually use this capability...
 */


static const char *progname;    /* program name for error messages */
static char *icc_filename;      /* for -icc switch */
JDIMENSION max_scans;           /* for -maxscans switch */
static char *outfilename;       /* for -outfile switch */
boolean memsrc;                 /* for -memsrc switch */
boolean report;                 /* for -report switch */
boolean skip, crop;
JDIMENSION skip_start, skip_end;
JDIMENSION crop_x, crop_y, crop_width, crop_height;
boolean strict;                 /* for -strict switch */
#define INPUT_BUF_SIZE  4096


LOCAL(void)
usage(void)
/* complain about bad command line */
{
  fprintf(stderr, "usage: %s [switches] ", progname);
#ifdef TWO_FILE_COMMANDLINE
  fprintf(stderr, "inputfile outputfile\n");
#else
  fprintf(stderr, "[inputfile]\n");
#endif

  fprintf(stderr, "Switches (names may be abbreviated):\n");
  fprintf(stderr, "  -colors N      Reduce image to no more than N colors\n");
  fprintf(stderr, "  -fast          Fast, low-quality processing\n");
  fprintf(stderr, "  -grayscale     Force grayscale output\n");
  fprintf(stderr, "  -rgb           Force RGB output\n");
  fprintf(stderr, "  -rgb565        Force RGB565 output\n");
#ifdef IDCT_SCALING_SUPPORTED
  fprintf(stderr, "  -scale M/N     Scale output image by fraction M/N, eg, 1/8\n");
#endif
#ifdef BMP_SUPPORTED
  fprintf(stderr, "  -bmp           Select BMP output format (Windows style)%s\n",
          (DEFAULT_FMT == FMT_BMP ? " (default)" : ""));
#endif
#ifdef GIF_SUPPORTED
  fprintf(stderr, "  -gif           Select GIF output format%s\n",
          (DEFAULT_FMT == FMT_GIF ? " (default)" : ""));
#endif
#ifdef BMP_SUPPORTED
  fprintf(stderr, "  -os2           Select BMP output format (OS/2 style)%s\n",
          (DEFAULT_FMT == FMT_OS2 ? " (default)" : ""));
#endif
#ifdef PPM_SUPPORTED
  fprintf(stderr, "  -pnm           Select PBMPLUS (PPM/PGM) output format%s\n",
          (DEFAULT_FMT == FMT_PPM ? " (default)" : ""));
#endif
#ifdef TARGA_SUPPORTED
  fprintf(stderr, "  -targa         Select Targa output format%s\n",
          (DEFAULT_FMT == FMT_TARGA ? " (default)" : ""));
#endif
  fprintf(stderr, "Switches for advanced users:\n");
#ifdef DCT_ISLOW_SUPPORTED
  fprintf(stderr, "  -dct int       Use integer DCT method%s\n",
          (JDCT_DEFAULT == JDCT_ISLOW ? " (default)" : ""));
#endif
#ifdef DCT_IFAST_SUPPORTED
  fprintf(stderr, "  -dct fast      Use fast integer DCT (less accurate)%s\n",
          (JDCT_DEFAULT == JDCT_IFAST ? " (default)" : ""));
#endif
#ifdef DCT_FLOAT_SUPPORTED
  fprintf(stderr, "  -dct float     Use floating-point DCT method%s\n",
          (JDCT_DEFAULT == JDCT_FLOAT ? " (default)" : ""));
#endif
  fprintf(stderr, "  -dither fs     Use F-S dithering (default)\n");
  fprintf(stderr, "  -dither none   Don't use dithering in quantization\n");
  fprintf(stderr, "  -dither ordered  Use ordered dither (medium speed, quality)\n");
  fprintf(stderr, "  -icc FILE      Extract ICC profile to FILE\n");
#ifdef QUANT_2PASS_SUPPORTED
  fprintf(stderr, "  -map FILE      Map to colors used in named image file\n");
#endif
  fprintf(stderr, "  -nosmooth      Don't use high-quality upsampling\n");
#ifdef QUANT_1PASS_SUPPORTED
  fprintf(stderr, "  -onepass       Use 1-pass quantization (fast, low quality)\n");
#endif
  fprintf(stderr, "  -maxmemory N   Maximum memory to use (in kbytes)\n");
  fprintf(stderr, "  -maxscans N    Maximum number of scans to allow in input file\n");
  fprintf(stderr, "  -outfile name  Specify name for output file\n");
#if JPEG_LIB_VERSION >= 80 || defined(MEM_SRCDST_SUPPORTED)
  fprintf(stderr, "  -memsrc        Load input file into memory before decompressing\n");
#endif
  fprintf(stderr, "  -report        Report decompression progress\n");
  fprintf(stderr, "  -skip Y0,Y1    Decompress all rows except those between Y0 and Y1 (inclusive)\n");
  fprintf(stderr, "  -crop WxH+X+Y  Decompress only a rectangular subregion of the image\n");
  fprintf(stderr, "                 [requires PBMPLUS (PPM/PGM), GIF, or Targa output format]\n");
  fprintf(stderr, "  -strict        Treat all warnings as fatal\n");
  fprintf(stderr, "  -verbose  or  -debug   Emit debug output\n");
  fprintf(stderr, "  -version       Print version information and exit\n");
  exit(EXIT_FAILURE);
}


LOCAL(int)
parse_switches(j_decompress_ptr cinfo, int argc, char **argv,
               int last_file_arg_seen, boolean for_real)
/* Parse optional switches.
 * Returns argv[] index of first file-name argument (== argc if none).
 * Any file names with indexes <= last_file_arg_seen are ignored;
 * they have presumably been processed in a previous iteration.
 * (Pass 0 for last_file_arg_seen on the first or only iteration.)
 * for_real is FALSE on the first (dummy) pass; we may skip any expensive
 * processing.
 */
{
  int argn;
  char *arg;

  /* Set up default JPEG parameters. */
  requested_fmt = DEFAULT_FMT;  /* set default output file format */
  icc_filename = NULL;
  max_scans = 0;
  outfilename = NULL;
  memsrc = FALSE;
  report = FALSE;
  skip = FALSE;
  crop = FALSE;
  strict = FALSE;
  cinfo->err->trace_level = 0;

  /* Scan command line options, adjust parameters */

  for (argn = 1; argn < argc; argn++) {
    arg = argv[argn];
    if (*arg != '-') {
      /* Not a switch, must be a file name argument */
      if (argn <= last_file_arg_seen) {
        outfilename = NULL;     /* -outfile applies to just one input file */
        continue;               /* ignore this name if previously processed */
      }
      break;                    /* else done parsing switches */
    }
    arg++;                      /* advance past switch marker character */

    if (keymatch(arg, "bmp", 1)) {
      /* BMP output format. */
      requested_fmt = FMT_BMP;

    } else if (keymatch(arg, "colors", 1) || keymatch(arg, "colours", 1) ||
               keymatch(arg, "quantize", 1) || keymatch(arg, "quantise", 1)) {
      /* Do color quantization. */
      int val;

      if (++argn >= argc)       /* advance to next argument */
        usage();
      if (sscanf(argv[argn], "%d", &val) != 1)
        usage();
      cinfo->desired_number_of_colors = val;
      cinfo->quantize_colors = TRUE;

    } else if (keymatch(arg, "dct", 2)) {
      /* Select IDCT algorithm. */
      if (++argn >= argc)       /* advance to next argument */
        usage();
      if (keymatch(argv[argn], "int", 1)) {
        cinfo->dct_method = JDCT_ISLOW;
      } else if (keymatch(argv[argn], "fast", 2)) {
        cinfo->dct_method = JDCT_IFAST;
      } else if (keymatch(argv[argn], "float", 2)) {
        cinfo->dct_method = JDCT_FLOAT;
      } else
        usage();

    } else if (keymatch(arg, "dither", 2)) {
      /* Select dithering algorithm. */
      if (++argn >= argc)       /* advance to next argument */
        usage();
      if (keymatch(argv[argn], "fs", 2)) {
        cinfo->dither_mode = JDITHER_FS;
      } else if (keymatch(argv[argn], "none", 2)) {
        cinfo->dither_mode = JDITHER_NONE;
      } else if (keymatch(argv[argn], "ordered", 2)) {
        cinfo->dither_mode = JDITHER_ORDERED;
      } else
        usage();

    } else if (keymatch(arg, "debug", 1) || keymatch(arg, "verbose", 1)) {
      /* Enable debug printouts. */
      /* On first -d, print version identification */
      static boolean printed_version = FALSE;

      if (!printed_version) {
        fprintf(stderr, "%s version %s (build %s)\n",
                PACKAGE_NAME, VERSION, BUILD);
        fprintf(stderr, "%s\n\n", JCOPYRIGHT);
        fprintf(stderr, "Emulating The Independent JPEG Group's software, version %s\n\n",
                JVERSION);
        printed_version = TRUE;
      }
      cinfo->err->trace_level++;

    } else if (keymatch(arg, "version", 4)) {
      fprintf(stderr, "%s version %s (build %s)\n",
              PACKAGE_NAME, VERSION, BUILD);
      exit(EXIT_SUCCESS);

    } else if (keymatch(arg, "fast", 1)) {
      /* Select recommended processing options for quick-and-dirty output. */
      cinfo->two_pass_quantize = FALSE;
      cinfo->dither_mode = JDITHER_ORDERED;
      if (!cinfo->quantize_colors) /* don't override an earlier -colors */
        cinfo->desired_number_of_colors = 216;
      cinfo->dct_method = JDCT_FASTEST;
      cinfo->do_fancy_upsampling = FALSE;

    } else if (keymatch(arg, "gif", 1)) {
      /* GIF output format. */
      requested_fmt = FMT_GIF;

    } else if (keymatch(arg, "grayscale", 2) ||
               keymatch(arg, "greyscale", 2)) {
      /* Force monochrome output. */
      cinfo->out_color_space = JCS_GRAYSCALE;

    } else if (keymatch(arg, "rgb", 2)) {
      /* Force RGB output. */
      cinfo->out_color_space = JCS_RGB;

    } else if (keymatch(arg, "rgb565", 2)) {
      /* Force RGB565 output. */
      cinfo->out_color_space = JCS_RGB565;

    } else if (keymatch(arg, "icc", 1)) {
      /* Set ICC filename. */
      if (++argn >= argc)       /* advance to next argument */
        usage();
      icc_filename = argv[argn];
      jpeg_save_markers(cinfo, JPEG_APP0 + 2, 0xFFFF);

    } else if (keymatch(arg, "map", 3)) {
      /* Quantize to a color map taken from an input file. */
      if (++argn >= argc)       /* advance to next argument */
        usage();
      if (for_real) {           /* too expensive to do twice! */
#ifdef QUANT_2PASS_SUPPORTED    /* otherwise can't quantize to supplied map */
        FILE *mapfile;

        if ((mapfile = fopen(argv[argn], READ_BINARY)) == NULL) {
          fprintf(stderr, "%s: can't open %s\n", progname, argv[argn]);
          exit(EXIT_FAILURE);
        }
        read_color_map(cinfo, mapfile);
        fclose(mapfile);
        cinfo->quantize_colors = TRUE;
#else
        ERREXIT(cinfo, JERR_NOT_COMPILED);
#endif
      }

    } else if (keymatch(arg, "maxmemory", 3)) {
      /* Maximum memory in Kb (or Mb with 'm'). */
      long lval;
      char ch = 'x';

      if (++argn >= argc)       /* advance to next argument */
        usage();
      if (sscanf(argv[argn], "%ld%c", &lval, &ch) < 1)
        usage();
      if (ch == 'm' || ch == 'M')
        lval *= 1000L;
      cinfo->mem->max_memory_to_use = lval * 1000L;

    } else if (keymatch(arg, "maxscans", 4)) {
      if (++argn >= argc)       /* advance to next argument */
        usage();
      if (sscanf(argv[argn], "%u", &max_scans) != 1)
        usage();

    } else if (keymatch(arg, "nosmooth", 3)) {
      /* Suppress fancy upsampling */
      cinfo->do_fancy_upsampling = FALSE;

    } else if (keymatch(arg, "onepass", 3)) {
      /* Use fast one-pass quantization. */
      cinfo->two_pass_quantize = FALSE;

    } else if (keymatch(arg, "os2", 3)) {
      /* BMP output format (OS/2 flavor). */
      requested_fmt = FMT_OS2;

    } else if (keymatch(arg, "outfile", 4)) {
      /* Set output file name. */
      if (++argn >= argc)       /* advance to next argument */
        usage();
      outfilename = argv[argn]; /* save it away for later use */

    } else if (keymatch(arg, "memsrc", 2)) {
      /* Use in-memory source manager */
#if JPEG_LIB_VERSION >= 80 || defined(MEM_SRCDST_SUPPORTED)
      memsrc = TRUE;
#else
      fprintf(stderr, "%s: sorry, in-memory source manager was not compiled in\n",
              progname);
      exit(EXIT_FAILURE);
#endif

    } else if (keymatch(arg, "pnm", 1) || keymatch(arg, "ppm", 1)) {
      /* PPM/PGM output format. */
      requested_fmt = FMT_PPM;

    } else if (keymatch(arg, "report", 2)) {
      report = TRUE;

    } else if (keymatch(arg, "scale", 2)) {
      /* Scale the output image by a fraction M/N. */
      if (++argn >= argc)       /* advance to next argument */
        usage();
      if (sscanf(argv[argn], "%u/%u",
                 &cinfo->scale_num, &cinfo->scale_denom) != 2)
        usage();

    } else if (keymatch(arg, "skip", 2)) {
      if (++argn >= argc)
        usage();
      if (sscanf(argv[argn], "%u,%u", &skip_start, &skip_end) != 2 ||
          skip_start > skip_end)
        usage();
      skip = TRUE;

    } else if (keymatch(arg, "crop", 2)) {
      char c;
      if (++argn >= argc)
        usage();
      if (sscanf(argv[argn], "%u%c%u+%u+%u", &crop_width, &c, &crop_height,
                 &crop_x, &crop_y) != 5 ||
          (c != 'X' && c != 'x') || crop_width < 1 || crop_height < 1)
        usage();
      crop = TRUE;

    } else if (keymatch(arg, "strict", 2)) {
      strict = TRUE;

    } else if (keymatch(arg, "targa", 1)) {
      /* Targa output format. */
      requested_fmt = FMT_TARGA;

    } else {
      usage();                  /* bogus switch */
    }
  }

  return argn;                  /* return index of next arg (file name) */
}


/*
 * Marker processor for COM and interesting APPn markers.
 * This replaces the library's built-in processor, which just skips the marker.
 * We want to print out the marker as text, to the extent possible.
 * Note this code relies on a non-suspending data source.
 */

LOCAL(unsigned int)
jpeg_getc(j_decompress_ptr cinfo)
/* Read next byte */
{
  struct jpeg_source_mgr *datasrc = cinfo->src;

  if (datasrc->bytes_in_buffer == 0) {
    if (!(*datasrc->fill_input_buffer) (cinfo))
      ERREXIT(cinfo, JERR_CANT_SUSPEND);
  }
  datasrc->bytes_in_buffer--;
  return *datasrc->next_input_byte++;
}


METHODDEF(boolean)
print_text_marker(j_decompress_ptr cinfo)
{
  boolean traceit = (cinfo->err->trace_level >= 1);
  long length;
  unsigned int ch;
  unsigned int lastch = 0;

  length = jpeg_getc(cinfo) << 8;
  length += jpeg_getc(cinfo);
  length -= 2;                  /* discount the length word itself */

  if (traceit) {
    if (cinfo->unread_marker == JPEG_COM)
      fprintf(stderr, "Comment, length %ld:\n", (long)length);
    else                        /* assume it is an APPn otherwise */
      fprintf(stderr, "APP%d, length %ld:\n",
              cinfo->unread_marker - JPEG_APP0, (long)length);
  }

  while (--length >= 0) {
    ch = jpeg_getc(cinfo);
    if (traceit) {
      /* Emit the character in a readable form.
       * Nonprintables are converted to \nnn form,
       * while \ is converted to \\.
       * Newlines in CR, CR/LF, or LF form will be printed as one newline.
       */
      if (ch == '\r') {
        fprintf(stderr, "\n");
      } else if (ch == '\n') {
        if (lastch != '\r')
          fprintf(stderr, "\n");
      } else if (ch == '\\') {
        fprintf(stderr, "\\\\");
      } else if (isprint(ch)) {
        putc(ch, stderr);
      } else {
        fprintf(stderr, "\\%03o", ch);
      }
      lastch = ch;
    }
  }

  if (traceit)
    fprintf(stderr, "\n");

  return TRUE;
}


METHODDEF(void)
my_emit_message(j_common_ptr cinfo, int msg_level)
{
  if (msg_level < 0) {
    /* Treat warning as fatal */
    cinfo->err->error_exit(cinfo);
  } else {
    if (cinfo->err->trace_level >= msg_level)
      cinfo->err->output_message(cinfo);
  }
}


/*
 * The main program.
 */

int
main(int argc, char **argv)
{
  struct jpeg_decompress_struct cinfo;
  struct jpeg_error_mgr jerr;
  struct cdjpeg_progress_mgr progress;
  int file_index;
  djpeg_dest_ptr dest_mgr = NULL;
  FILE *input_file;
  FILE *output_file;
  unsigned char *inbuffer = NULL;
#if JPEG_LIB_VERSION >= 80 || defined(MEM_SRCDST_SUPPORTED)
  unsigned long insize = 0;
#endif
  JDIMENSION num_scanlines;

  /* On Mac, fetch a command line. */
#ifdef USE_CCOMMAND
  argc = ccommand(&argv);
#endif

  progname = argv[0];
  if (progname == NULL || progname[0] == 0)
    progname = "djpeg";         /* in case C library doesn't provide it */

  /* Initialize the JPEG decompression object with default error handling. */
  cinfo.err = jpeg_std_error(&jerr);
  jpeg_create_decompress(&cinfo);
  /* Add some application-specific error messages (from cderror.h) */
  jerr.addon_message_table = cdjpeg_message_table;
  jerr.first_addon_message = JMSG_FIRSTADDONCODE;
  jerr.last_addon_message = JMSG_LASTADDONCODE;

  /* Insert custom marker processor for COM and APP12.
   * APP12 is used by some digital camera makers for textual info,
   * so we provide the ability to display it as text.
   * If you like, additional APPn marker types can be selected for display,
   * but don't try to override APP0 or APP14 this way (see libjpeg.txt).
   */
  jpeg_set_marker_processor(&cinfo, JPEG_COM, print_text_marker);
  jpeg_set_marker_processor(&cinfo, JPEG_APP0 + 12, print_text_marker);

  /* Scan command line to find file names. */
  /* It is convenient to use just one switch-parsing routine, but the switch
   * values read here are ignored; we will rescan the switches after opening
   * the input file.
   * (Exception: tracing level set here controls verbosity for COM markers
   * found during jpeg_read_header...)
   */

  file_index = parse_switches(&cinfo, argc, argv, 0, FALSE);

  if (strict)
    jerr.emit_message = my_emit_message;

#ifdef TWO_FILE_COMMANDLINE
  /* Must have either -outfile switch or explicit output file name */
  if (outfilename == NULL) {
    if (file_index != argc - 2) {
      fprintf(stderr, "%s: must name one input and one output file\n",
              progname);
      usage();
    }
    outfilename = argv[file_index + 1];
  } else {
    if (file_index != argc - 1) {
      fprintf(stderr, "%s: must name one input and one output file\n",
              progname);
      usage();
    }
  }
#else
  /* Unix style: expect zero or one file name */
  if (file_index < argc - 1) {
    fprintf(stderr, "%s: only one input file\n", progname);
    usage();
  }
#endif /* TWO_FILE_COMMANDLINE */

  /* Open the input file. */
  if (file_index < argc) {
    if ((input_file = fopen(argv[file_index], READ_BINARY)) == NULL) {
      fprintf(stderr, "%s: can't open %s\n", progname, argv[file_index]);
      exit(EXIT_FAILURE);
    }
  } else {
    /* default input file is stdin */
    input_file = read_stdin();
  }

  /* Open the output file. */
  if (outfilename != NULL) {
    if ((output_file = fopen(outfilename, WRITE_BINARY)) == NULL) {
      fprintf(stderr, "%s: can't open %s\n", progname, outfilename);
      exit(EXIT_FAILURE);
    }
  } else {
    /* default output file is stdout */
    output_file = write_stdout();
  }

  if (report || max_scans != 0) {
    start_progress_monitor((j_common_ptr)&cinfo, &progress);
    progress.report = report;
    progress.max_scans = max_scans;
  }

  /* Specify data source for decompression */
#if JPEG_LIB_VERSION >= 80 || defined(MEM_SRCDST_SUPPORTED)
  if (memsrc) {
    size_t nbytes;
    do {
      inbuffer = (unsigned char *)realloc(inbuffer, insize + INPUT_BUF_SIZE);
      if (inbuffer == NULL) {
        fprintf(stderr, "%s: memory allocation failure\n", progname);
        exit(EXIT_FAILURE);
      }
      nbytes = JFREAD(input_file, &inbuffer[insize], INPUT_BUF_SIZE);
      if (nbytes < INPUT_BUF_SIZE && ferror(input_file)) {
        if (file_index < argc)
          fprintf(stderr, "%s: can't read from %s\n", progname,
                  argv[file_index]);
        else
          fprintf(stderr, "%s: can't read from stdin\n", progname);
      }
      insize += (unsigned long)nbytes;
    } while (nbytes == INPUT_BUF_SIZE);
    fprintf(stderr, "Compressed size:  %lu bytes\n", insize);
    jpeg_mem_src(&cinfo, inbuffer, insize);
  } else
#endif
    jpeg_stdio_src(&cinfo, input_file);

  /* Read file header, set default decompression parameters */
  (void)jpeg_read_header(&cinfo, TRUE);

  /* Adjust default decompression parameters by re-parsing the options */
  file_index = parse_switches(&cinfo, argc, argv, 0, TRUE);

  /* Initialize the output module now to let it override any crucial
   * option settings (for instance, GIF wants to force color quantization).
   */
  switch (requested_fmt) {
#ifdef BMP_SUPPORTED
  case FMT_BMP:
    dest_mgr = jinit_write_bmp(&cinfo, FALSE, TRUE);
    break;
  case FMT_OS2:
    dest_mgr = jinit_write_bmp(&cinfo, TRUE, TRUE);
    break;
#endif
#ifdef GIF_SUPPORTED
  case FMT_GIF:
    dest_mgr = jinit_write_gif(&cinfo);
    break;
#endif
#ifdef PPM_SUPPORTED
  case FMT_PPM:
    dest_mgr = jinit_write_ppm(&cinfo);
    break;
#endif
#ifdef TARGA_SUPPORTED
  case FMT_TARGA:
    dest_mgr = jinit_write_targa(&cinfo);
    break;
#endif
  default:
    ERREXIT(&cinfo, JERR_UNSUPPORTED_FORMAT);
    break;
  }
  dest_mgr->output_file = output_file;

  /* Start decompressor */
  (void)jpeg_start_decompress(&cinfo);

  /* Skip rows */
  if (skip) {
    JDIMENSION tmp;

    /* Check for valid skip_end.  We cannot check this value until after
     * jpeg_start_decompress() is called.  Note that we have already verified
     * that skip_start <= skip_end.
     */
    if (skip_end > cinfo.output_height - 1) {
      fprintf(stderr, "%s: skip region exceeds image height %d\n", progname,
              cinfo.output_height);
      exit(EXIT_FAILURE);
    }

    /* Write output file header.  This is a hack to ensure that the destination
     * manager creates an output image of the proper size.
     */
    tmp = cinfo.output_height;
    cinfo.output_height -= (skip_end - skip_start + 1);
    (*dest_mgr->start_output) (&cinfo, dest_mgr);
    cinfo.output_height = tmp;

    /* Process data */
    while (cinfo.output_scanline < skip_start) {
      num_scanlines = jpeg_read_scanlines(&cinfo, dest_mgr->buffer,
                                          dest_mgr->buffer_height);
      (*dest_mgr->put_pixel_rows) (&cinfo, dest_mgr, num_scanlines);
    }
    if ((tmp = jpeg_skip_scanlines(&cinfo, skip_end - skip_start + 1)) !=
        skip_end - skip_start + 1) {
      fprintf(stderr, "%s: jpeg_skip_scanlines() returned %d rather than %d\n",
              progname, tmp, skip_end - skip_start + 1);
      exit(EXIT_FAILURE);
    }
    while (cinfo.output_scanline < cinfo.output_height) {
      num_scanlines = jpeg_read_scanlines(&cinfo, dest_mgr->buffer,
                                          dest_mgr->buffer_height);
      (*dest_mgr->put_pixel_rows) (&cinfo, dest_mgr, num_scanlines);
    }

  /* Decompress a subregion */
  } else if (crop) {
    JDIMENSION tmp;

    /* Check for valid crop dimensions.  We cannot check these values until
     * after jpeg_start_decompress() is called.
     */
    if (crop_x + crop_width > cinfo.output_width ||
        crop_y + crop_height > cinfo.output_height) {
      fprintf(stderr, "%s: crop dimensions exceed image dimensions %d x %d\n",
              progname, cinfo.output_width, cinfo.output_height);
      exit(EXIT_FAILURE);
    }

    jpeg_crop_scanline(&cinfo, &crop_x, &crop_width);
    if (dest_mgr->calc_buffer_dimensions)
      (*dest_mgr->calc_buffer_dimensions) (&cinfo, dest_mgr);
    else
      ERREXIT(&cinfo, JERR_UNSUPPORTED_FORMAT);

    /* Write output file header.  This is a hack to ensure that the destination
     * manager creates an output image of the proper size.
     */
    tmp = cinfo.output_height;
    cinfo.output_height = crop_height;
    (*dest_mgr->start_output) (&cinfo, dest_mgr);
    cinfo.output_height = tmp;

    /* Process data */
    if ((tmp = jpeg_skip_scanlines(&cinfo, crop_y)) != crop_y) {
      fprintf(stderr, "%s: jpeg_skip_scanlines() returned %d rather than %d\n",
              progname, tmp, crop_y);
      exit(EXIT_FAILURE);
    }
    while (cinfo.output_scanline < crop_y + crop_height) {
      num_scanlines = jpeg_read_scanlines(&cinfo, dest_mgr->buffer,
                                          dest_mgr->buffer_height);
      (*dest_mgr->put_pixel_rows) (&cinfo, dest_mgr, num_scanlines);
    }
    if ((tmp =
         jpeg_skip_scanlines(&cinfo,
                             cinfo.output_height - crop_y - crop_height)) !=
        cinfo.output_height - crop_y - crop_height) {
      fprintf(stderr, "%s: jpeg_skip_scanlines() returned %d rather than %d\n",
              progname, tmp, cinfo.output_height - crop_y - crop_height);
      exit(EXIT_FAILURE);
    }

  /* Normal full-image decompress */
  } else {
    /* Write output file header */
    (*dest_mgr->start_output) (&cinfo, dest_mgr);

    /* Process data */
    while (cinfo.output_scanline < cinfo.output_height) {
      num_scanlines = jpeg_read_scanlines(&cinfo, dest_mgr->buffer,
                                          dest_mgr->buffer_height);
      (*dest_mgr->put_pixel_rows) (&cinfo, dest_mgr, num_scanlines);
    }
  }

  /* Hack: count final pass as done in case finish_output does an extra pass.
   * The library won't have updated completed_passes.
   */
  if (report || max_scans != 0)
    progress.pub.completed_passes = progress.pub.total_passes;

  if (icc_filename != NULL) {
    FILE *icc_file;
    JOCTET *icc_profile;
    unsigned int icc_len;

    if ((icc_file = fopen(icc_filename, WRITE_BINARY)) == NULL) {
      fprintf(stderr, "%s: can't open %s\n", progname, icc_filename);
      exit(EXIT_FAILURE);
    }
    if (jpeg_read_icc_profile(&cinfo, &icc_profile, &icc_len)) {
      if (fwrite(icc_profile, icc_len, 1, icc_file) < 1) {
        fprintf(stderr, "%s: can't read ICC profile from %s\n", progname,
                icc_filename);
        free(icc_profile);
        fclose(icc_file);
        exit(EXIT_FAILURE);
      }
      free(icc_profile);
      fclose(icc_file);
    } else if (cinfo.err->msg_code != JWRN_BOGUS_ICC)
      fprintf(stderr, "%s: no ICC profile data in JPEG file\n", progname);
  }

  /* Finish decompression and release memory.
   * I must do it in this order because output module has allocated memory
   * of lifespan JPOOL_IMAGE; it needs to finish before releasing memory.
   */
  (*dest_mgr->finish_output) (&cinfo, dest_mgr);
  (void)jpeg_finish_decompress(&cinfo);
  jpeg_destroy_decompress(&cinfo);

  /* Close files, if we opened them */
  if (input_file != stdin)
    fclose(input_file);
  if (output_file != stdout)
    fclose(output_file);

  if (report || max_scans != 0)
    end_progress_monitor((j_common_ptr)&cinfo);

  if (memsrc)
    free(inbuffer);

  /* All done. */
  exit(jerr.num_warnings ? EXIT_WARNING : EXIT_SUCCESS);
  return 0;                     /* suppress no-return-value warnings */
}<|MERGE_RESOLUTION|>--- conflicted
+++ resolved
@@ -5,11 +5,7 @@
  * Copyright (C) 1991-1997, Thomas G. Lane.
  * Modified 2013 by Guido Vollbeding.
  * libjpeg-turbo Modifications:
-<<<<<<< HEAD
- * Copyright (C) 2010-2011, 2013-2017, 2019, D. R. Commander.
-=======
- * Copyright (C) 2010-2011, 2013-2017, 2020, D. R. Commander.
->>>>>>> c1037f43
+ * Copyright (C) 2010-2011, 2013-2017, 2019-2020, D. R. Commander.
  * Copyright (C) 2015, Google, Inc.
  * For conditions of distribution and use, see the accompanying README.ijg
  * file.
