/*
 * jdmrgext.c
 *
 * This file was part of the Independent JPEG Group's software:
 * Copyright (C) 1994-1996, Thomas G. Lane.
 * libjpeg-turbo Modifications:
<<<<<<< HEAD
 * Copyright (C) 2011, 2015, 2020, 2022, D. R. Commander.
=======
 * Copyright (C) 2011, 2015, 2020, 2023, D. R. Commander.
>>>>>>> 7ed186ed
 * For conditions of distribution and use, see the accompanying README.ijg
 * file.
 *
 * This file contains code for merged upsampling/color conversion.
 */


/* This file is included by jdmerge.c */


/*
 * Upsample and color convert for the case of 2:1 horizontal and 1:1 vertical.
 */

INLINE
LOCAL(void)
h2v1_merged_upsample_internal(j_decompress_ptr cinfo, _JSAMPIMAGE input_buf,
                              JDIMENSION in_row_group_ctr,
                              _JSAMPARRAY output_buf)
{
  my_merged_upsample_ptr upsample = (my_merged_upsample_ptr)cinfo->upsample;
  register int y, cred, cgreen, cblue;
  int cb, cr;
  register _JSAMPROW outptr;
  _JSAMPROW inptr0, inptr1, inptr2;
  JDIMENSION col;
  /* copy these pointers into registers if possible */
  register _JSAMPLE *range_limit = (_JSAMPLE *)cinfo->sample_range_limit;
  int *Crrtab = upsample->Cr_r_tab;
  int *Cbbtab = upsample->Cb_b_tab;
  JLONG *Crgtab = upsample->Cr_g_tab;
  JLONG *Cbgtab = upsample->Cb_g_tab;
  SHIFT_TEMPS

  inptr0 = input_buf[0][in_row_group_ctr];
  inptr1 = input_buf[1][in_row_group_ctr];
  inptr2 = input_buf[2][in_row_group_ctr];
  outptr = output_buf[0];
  /* Loop for each pair of output pixels */
  for (col = cinfo->output_width >> 1; col > 0; col--) {
    /* Do the chroma part of the calculation */
    cb = *inptr1++;
    cr = *inptr2++;
    cred = Crrtab[cr];
    cgreen = (int)RIGHT_SHIFT(Cbgtab[cb] + Crgtab[cr], SCALEBITS);
    cblue = Cbbtab[cb];
    /* Fetch 2 Y values and emit 2 pixels */
    y  = *inptr0++;
    outptr[RGB_RED] =   range_limit[y + cred];
    outptr[RGB_GREEN] = range_limit[y + cgreen];
    outptr[RGB_BLUE] =  range_limit[y + cblue];
#ifdef RGB_ALPHA
    outptr[RGB_ALPHA] = MAXJSAMPLE;
#endif
    outptr += RGB_PIXELSIZE;
    y  = *inptr0++;
    outptr[RGB_RED] =   range_limit[y + cred];
    outptr[RGB_GREEN] = range_limit[y + cgreen];
    outptr[RGB_BLUE] =  range_limit[y + cblue];
#ifdef RGB_ALPHA
    outptr[RGB_ALPHA] = MAXJSAMPLE;
#endif
    outptr += RGB_PIXELSIZE;
  }
  /* If image width is odd, do the last output column separately */
  if (cinfo->output_width & 1) {
    cb = *inptr1;
    cr = *inptr2;
    cred = Crrtab[cr];
    cgreen = (int)RIGHT_SHIFT(Cbgtab[cb] + Crgtab[cr], SCALEBITS);
    cblue = Cbbtab[cb];
    y  = *inptr0;
    outptr[RGB_RED] =   range_limit[y + cred];
    outptr[RGB_GREEN] = range_limit[y + cgreen];
    outptr[RGB_BLUE] =  range_limit[y + cblue];
#ifdef RGB_ALPHA
    outptr[RGB_ALPHA] = MAXJSAMPLE;
#endif
  }
}


/*
 * Upsample and color convert for the case of 2:1 horizontal and 2:1 vertical.
 */

INLINE
LOCAL(void)
h2v2_merged_upsample_internal(j_decompress_ptr cinfo, _JSAMPIMAGE input_buf,
                              JDIMENSION in_row_group_ctr,
                              _JSAMPARRAY output_buf)
{
  my_merged_upsample_ptr upsample = (my_merged_upsample_ptr)cinfo->upsample;
  register int y, cred, cgreen, cblue;
  int cb, cr;
  register _JSAMPROW outptr0, outptr1;
  _JSAMPROW inptr00, inptr01, inptr1, inptr2;
  JDIMENSION col;
  /* copy these pointers into registers if possible */
  register _JSAMPLE *range_limit = (_JSAMPLE *)cinfo->sample_range_limit;
  int *Crrtab = upsample->Cr_r_tab;
  int *Cbbtab = upsample->Cb_b_tab;
  JLONG *Crgtab = upsample->Cr_g_tab;
  JLONG *Cbgtab = upsample->Cb_g_tab;
  SHIFT_TEMPS

  inptr00 = input_buf[0][in_row_group_ctr * 2];
  inptr01 = input_buf[0][in_row_group_ctr * 2 + 1];
  inptr1 = input_buf[1][in_row_group_ctr];
  inptr2 = input_buf[2][in_row_group_ctr];
  outptr0 = output_buf[0];
  outptr1 = output_buf[1];
  /* Loop for each group of output pixels */
  for (col = cinfo->output_width >> 1; col > 0; col--) {
    /* Do the chroma part of the calculation */
    cb = *inptr1++;
    cr = *inptr2++;
    cred = Crrtab[cr];
    cgreen = (int)RIGHT_SHIFT(Cbgtab[cb] + Crgtab[cr], SCALEBITS);
    cblue = Cbbtab[cb];
    /* Fetch 4 Y values and emit 4 pixels */
    y  = *inptr00++;
    outptr0[RGB_RED] =   range_limit[y + cred];
    outptr0[RGB_GREEN] = range_limit[y + cgreen];
    outptr0[RGB_BLUE] =  range_limit[y + cblue];
#ifdef RGB_ALPHA
    outptr0[RGB_ALPHA] = MAXJSAMPLE;
#endif
    outptr0 += RGB_PIXELSIZE;
    y  = *inptr00++;
    outptr0[RGB_RED] =   range_limit[y + cred];
    outptr0[RGB_GREEN] = range_limit[y + cgreen];
    outptr0[RGB_BLUE] =  range_limit[y + cblue];
#ifdef RGB_ALPHA
    outptr0[RGB_ALPHA] = MAXJSAMPLE;
#endif
    outptr0 += RGB_PIXELSIZE;
    y  = *inptr01++;
    outptr1[RGB_RED] =   range_limit[y + cred];
    outptr1[RGB_GREEN] = range_limit[y + cgreen];
    outptr1[RGB_BLUE] =  range_limit[y + cblue];
#ifdef RGB_ALPHA
    outptr1[RGB_ALPHA] = MAXJSAMPLE;
#endif
    outptr1 += RGB_PIXELSIZE;
    y  = *inptr01++;
    outptr1[RGB_RED] =   range_limit[y + cred];
    outptr1[RGB_GREEN] = range_limit[y + cgreen];
    outptr1[RGB_BLUE] =  range_limit[y + cblue];
#ifdef RGB_ALPHA
    outptr1[RGB_ALPHA] = MAXJSAMPLE;
#endif
    outptr1 += RGB_PIXELSIZE;
  }
  /* If image width is odd, do the last output column separately */
  if (cinfo->output_width & 1) {
    cb = *inptr1;
    cr = *inptr2;
    cred = Crrtab[cr];
    cgreen = (int)RIGHT_SHIFT(Cbgtab[cb] + Crgtab[cr], SCALEBITS);
    cblue = Cbbtab[cb];
    y  = *inptr00;
    outptr0[RGB_RED] =   range_limit[y + cred];
    outptr0[RGB_GREEN] = range_limit[y + cgreen];
    outptr0[RGB_BLUE] =  range_limit[y + cblue];
#ifdef RGB_ALPHA
    outptr0[RGB_ALPHA] = MAXJSAMPLE;
#endif
    y  = *inptr01;
    outptr1[RGB_RED] =   range_limit[y + cred];
    outptr1[RGB_GREEN] = range_limit[y + cgreen];
    outptr1[RGB_BLUE] =  range_limit[y + cblue];
#ifdef RGB_ALPHA
    outptr1[RGB_ALPHA] = MAXJSAMPLE;
#endif
  }
}<|MERGE_RESOLUTION|>--- conflicted
+++ resolved
@@ -4,11 +4,7 @@
  * This file was part of the Independent JPEG Group's software:
  * Copyright (C) 1994-1996, Thomas G. Lane.
  * libjpeg-turbo Modifications:
-<<<<<<< HEAD
- * Copyright (C) 2011, 2015, 2020, 2022, D. R. Commander.
-=======
- * Copyright (C) 2011, 2015, 2020, 2023, D. R. Commander.
->>>>>>> 7ed186ed
+ * Copyright (C) 2011, 2015, 2020, 2022-2023, D. R. Commander.
  * For conditions of distribution and use, see the accompanying README.ijg
  * file.
  *
@@ -61,7 +57,7 @@
     outptr[RGB_GREEN] = range_limit[y + cgreen];
     outptr[RGB_BLUE] =  range_limit[y + cblue];
 #ifdef RGB_ALPHA
-    outptr[RGB_ALPHA] = MAXJSAMPLE;
+    outptr[RGB_ALPHA] = _MAXJSAMPLE;
 #endif
     outptr += RGB_PIXELSIZE;
     y  = *inptr0++;
@@ -69,7 +65,7 @@
     outptr[RGB_GREEN] = range_limit[y + cgreen];
     outptr[RGB_BLUE] =  range_limit[y + cblue];
 #ifdef RGB_ALPHA
-    outptr[RGB_ALPHA] = MAXJSAMPLE;
+    outptr[RGB_ALPHA] = _MAXJSAMPLE;
 #endif
     outptr += RGB_PIXELSIZE;
   }
@@ -85,7 +81,7 @@
     outptr[RGB_GREEN] = range_limit[y + cgreen];
     outptr[RGB_BLUE] =  range_limit[y + cblue];
 #ifdef RGB_ALPHA
-    outptr[RGB_ALPHA] = MAXJSAMPLE;
+    outptr[RGB_ALPHA] = _MAXJSAMPLE;
 #endif
   }
 }
@@ -135,7 +131,7 @@
     outptr0[RGB_GREEN] = range_limit[y + cgreen];
     outptr0[RGB_BLUE] =  range_limit[y + cblue];
 #ifdef RGB_ALPHA
-    outptr0[RGB_ALPHA] = MAXJSAMPLE;
+    outptr0[RGB_ALPHA] = _MAXJSAMPLE;
 #endif
     outptr0 += RGB_PIXELSIZE;
     y  = *inptr00++;
@@ -143,7 +139,7 @@
     outptr0[RGB_GREEN] = range_limit[y + cgreen];
     outptr0[RGB_BLUE] =  range_limit[y + cblue];
 #ifdef RGB_ALPHA
-    outptr0[RGB_ALPHA] = MAXJSAMPLE;
+    outptr0[RGB_ALPHA] = _MAXJSAMPLE;
 #endif
     outptr0 += RGB_PIXELSIZE;
     y  = *inptr01++;
@@ -151,7 +147,7 @@
     outptr1[RGB_GREEN] = range_limit[y + cgreen];
     outptr1[RGB_BLUE] =  range_limit[y + cblue];
 #ifdef RGB_ALPHA
-    outptr1[RGB_ALPHA] = MAXJSAMPLE;
+    outptr1[RGB_ALPHA] = _MAXJSAMPLE;
 #endif
     outptr1 += RGB_PIXELSIZE;
     y  = *inptr01++;
@@ -159,7 +155,7 @@
     outptr1[RGB_GREEN] = range_limit[y + cgreen];
     outptr1[RGB_BLUE] =  range_limit[y + cblue];
 #ifdef RGB_ALPHA
-    outptr1[RGB_ALPHA] = MAXJSAMPLE;
+    outptr1[RGB_ALPHA] = _MAXJSAMPLE;
 #endif
     outptr1 += RGB_PIXELSIZE;
   }
@@ -175,14 +171,14 @@
     outptr0[RGB_GREEN] = range_limit[y + cgreen];
     outptr0[RGB_BLUE] =  range_limit[y + cblue];
 #ifdef RGB_ALPHA
-    outptr0[RGB_ALPHA] = MAXJSAMPLE;
+    outptr0[RGB_ALPHA] = _MAXJSAMPLE;
 #endif
     y  = *inptr01;
     outptr1[RGB_RED] =   range_limit[y + cred];
     outptr1[RGB_GREEN] = range_limit[y + cgreen];
     outptr1[RGB_BLUE] =  range_limit[y + cblue];
 #ifdef RGB_ALPHA
-    outptr1[RGB_ALPHA] = MAXJSAMPLE;
+    outptr1[RGB_ALPHA] = _MAXJSAMPLE;
 #endif
   }
 }