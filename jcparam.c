/*
 * jcparam.c
 *
 * Copyright (C) 1991-1998, Thomas G. Lane.
<<<<<<< HEAD
 * Copyright (C) 2009, D. R. Commander.
=======
 * Modified 2003-2008 by Guido Vollbeding.
>>>>>>> a4ecaacd
 * This file is part of the Independent JPEG Group's software.
 * For conditions of distribution and use, see the accompanying README file.
 *
 * This file contains optional default-setting code for the JPEG compressor.
 * Applications do not have to use this file, but those that don't use it
 * must know a lot more about the innards of the JPEG code.
 */

#define JPEG_INTERNALS
#include "jinclude.h"
#include "jpeglib.h"


/*
 * Quantization table setup routines
 */

GLOBAL(void)
jpeg_add_quant_table (j_compress_ptr cinfo, int which_tbl,
		      const unsigned int *basic_table,
		      int scale_factor, boolean force_baseline)
/* Define a quantization table equal to the basic_table times
 * a scale factor (given as a percentage).
 * If force_baseline is TRUE, the computed quantization table entries
 * are limited to 1..255 for JPEG baseline compatibility.
 */
{
  JQUANT_TBL ** qtblptr;
  int i;
  long temp;

  /* Safety check to ensure start_compress not called yet. */
  if (cinfo->global_state != CSTATE_START)
    ERREXIT1(cinfo, JERR_BAD_STATE, cinfo->global_state);

  if (which_tbl < 0 || which_tbl >= NUM_QUANT_TBLS)
    ERREXIT1(cinfo, JERR_DQT_INDEX, which_tbl);

  qtblptr = & cinfo->quant_tbl_ptrs[which_tbl];

  if (*qtblptr == NULL)
    *qtblptr = jpeg_alloc_quant_table((j_common_ptr) cinfo);

  for (i = 0; i < DCTSIZE2; i++) {
    temp = ((long) basic_table[i] * scale_factor + 50L) / 100L;
    /* limit the values to the valid range */
    if (temp <= 0L) temp = 1L;
    if (temp > 32767L) temp = 32767L; /* max quantizer needed for 12 bits */
    if (force_baseline && temp > 255L)
      temp = 255L;		/* limit to baseline range if requested */
    (*qtblptr)->quantval[i] = (UINT16) temp;
  }

  /* Initialize sent_table FALSE so table will be written to JPEG file. */
  (*qtblptr)->sent_table = FALSE;
}


/* These are the sample quantization tables given in JPEG spec section K.1.
 * The spec says that the values given produce "good" quality, and
 * when divided by 2, "very good" quality.
 */
static const unsigned int std_luminance_quant_tbl[DCTSIZE2] = {
  16,  11,  10,  16,  24,  40,  51,  61,
  12,  12,  14,  19,  26,  58,  60,  55,
  14,  13,  16,  24,  40,  57,  69,  56,
  14,  17,  22,  29,  51,  87,  80,  62,
  18,  22,  37,  56,  68, 109, 103,  77,
  24,  35,  55,  64,  81, 104, 113,  92,
  49,  64,  78,  87, 103, 121, 120, 101,
  72,  92,  95,  98, 112, 100, 103,  99
};
static const unsigned int std_chrominance_quant_tbl[DCTSIZE2] = {
  17,  18,  24,  47,  99,  99,  99,  99,
  18,  21,  26,  66,  99,  99,  99,  99,
  24,  26,  56,  99,  99,  99,  99,  99,
  47,  66,  99,  99,  99,  99,  99,  99,
  99,  99,  99,  99,  99,  99,  99,  99,
  99,  99,  99,  99,  99,  99,  99,  99,
  99,  99,  99,  99,  99,  99,  99,  99,
  99,  99,  99,  99,  99,  99,  99,  99
};


GLOBAL(void)
jpeg_default_qtables (j_compress_ptr cinfo, boolean force_baseline)
/* Set or change the 'quality' (quantization) setting, using default tables
 * and straight percentage-scaling quality scales.
 * This entry point allows different scalings for luminance and chrominance.
 */
{
  /* Set up two quantization tables using the specified scaling */
  jpeg_add_quant_table(cinfo, 0, std_luminance_quant_tbl,
		       cinfo->q_scale_factor[0], force_baseline);
  jpeg_add_quant_table(cinfo, 1, std_chrominance_quant_tbl,
		       cinfo->q_scale_factor[1], force_baseline);
}


GLOBAL(void)
jpeg_set_linear_quality (j_compress_ptr cinfo, int scale_factor,
			 boolean force_baseline)
/* Set or change the 'quality' (quantization) setting, using default tables
 * and a straight percentage-scaling quality scale.  In most cases it's better
 * to use jpeg_set_quality (below); this entry point is provided for
 * applications that insist on a linear percentage scaling.
 */
{
  /* Set up two quantization tables using the specified scaling */
  jpeg_add_quant_table(cinfo, 0, std_luminance_quant_tbl,
		       scale_factor, force_baseline);
  jpeg_add_quant_table(cinfo, 1, std_chrominance_quant_tbl,
		       scale_factor, force_baseline);
}


GLOBAL(int)
jpeg_quality_scaling (int quality)
/* Convert a user-specified quality rating to a percentage scaling factor
 * for an underlying quantization table, using our recommended scaling curve.
 * The input 'quality' factor should be 0 (terrible) to 100 (very good).
 */
{
  /* Safety limit on quality factor.  Convert 0 to 1 to avoid zero divide. */
  if (quality <= 0) quality = 1;
  if (quality > 100) quality = 100;

  /* The basic table is used as-is (scaling 100) for a quality of 50.
   * Qualities 50..100 are converted to scaling percentage 200 - 2*Q;
   * note that at Q=100 the scaling is 0, which will cause jpeg_add_quant_table
   * to make all the table entries 1 (hence, minimum quantization loss).
   * Qualities 1..50 are converted to scaling percentage 5000/Q.
   */
  if (quality < 50)
    quality = 5000 / quality;
  else
    quality = 200 - quality*2;

  return quality;
}


GLOBAL(void)
jpeg_set_quality (j_compress_ptr cinfo, int quality, boolean force_baseline)
/* Set or change the 'quality' (quantization) setting, using default tables.
 * This is the standard quality-adjusting entry point for typical user
 * interfaces; only those who want detailed control over quantization tables
 * would use the preceding three routines directly.
 */
{
  /* Convert user 0-100 rating to percentage scaling */
  quality = jpeg_quality_scaling(quality);

  /* Set up standard quality tables */
  jpeg_set_linear_quality(cinfo, quality, force_baseline);
}


/*
 * Huffman table setup routines
 */

LOCAL(void)
add_huff_table (j_compress_ptr cinfo,
		JHUFF_TBL **htblptr, const UINT8 *bits, const UINT8 *val)
/* Define a Huffman table */
{
  int nsymbols, len;

  if (*htblptr == NULL)
    *htblptr = jpeg_alloc_huff_table((j_common_ptr) cinfo);

  /* Copy the number-of-symbols-of-each-code-length counts */
  MEMCOPY((*htblptr)->bits, bits, SIZEOF((*htblptr)->bits));

  /* Validate the counts.  We do this here mainly so we can copy the right
   * number of symbols from the val[] array, without risking marching off
   * the end of memory.  jchuff.c will do a more thorough test later.
   */
  nsymbols = 0;
  for (len = 1; len <= 16; len++)
    nsymbols += bits[len];
  if (nsymbols < 1 || nsymbols > 256)
    ERREXIT(cinfo, JERR_BAD_HUFF_TABLE);

  MEMCOPY((*htblptr)->huffval, val, nsymbols * SIZEOF(UINT8));

  /* Initialize sent_table FALSE so table will be written to JPEG file. */
  (*htblptr)->sent_table = FALSE;
}


LOCAL(void)
std_huff_tables (j_compress_ptr cinfo)
/* Set up the standard Huffman tables (cf. JPEG standard section K.3) */
/* IMPORTANT: these are only valid for 8-bit data precision! */
{
  static const UINT8 bits_dc_luminance[17] =
    { /* 0-base */ 0, 0, 1, 5, 1, 1, 1, 1, 1, 1, 0, 0, 0, 0, 0, 0, 0 };
  static const UINT8 val_dc_luminance[] =
    { 0, 1, 2, 3, 4, 5, 6, 7, 8, 9, 10, 11 };
  
  static const UINT8 bits_dc_chrominance[17] =
    { /* 0-base */ 0, 0, 3, 1, 1, 1, 1, 1, 1, 1, 1, 1, 0, 0, 0, 0, 0 };
  static const UINT8 val_dc_chrominance[] =
    { 0, 1, 2, 3, 4, 5, 6, 7, 8, 9, 10, 11 };
  
  static const UINT8 bits_ac_luminance[17] =
    { /* 0-base */ 0, 0, 2, 1, 3, 3, 2, 4, 3, 5, 5, 4, 4, 0, 0, 1, 0x7d };
  static const UINT8 val_ac_luminance[] =
    { 0x01, 0x02, 0x03, 0x00, 0x04, 0x11, 0x05, 0x12,
      0x21, 0x31, 0x41, 0x06, 0x13, 0x51, 0x61, 0x07,
      0x22, 0x71, 0x14, 0x32, 0x81, 0x91, 0xa1, 0x08,
      0x23, 0x42, 0xb1, 0xc1, 0x15, 0x52, 0xd1, 0xf0,
      0x24, 0x33, 0x62, 0x72, 0x82, 0x09, 0x0a, 0x16,
      0x17, 0x18, 0x19, 0x1a, 0x25, 0x26, 0x27, 0x28,
      0x29, 0x2a, 0x34, 0x35, 0x36, 0x37, 0x38, 0x39,
      0x3a, 0x43, 0x44, 0x45, 0x46, 0x47, 0x48, 0x49,
      0x4a, 0x53, 0x54, 0x55, 0x56, 0x57, 0x58, 0x59,
      0x5a, 0x63, 0x64, 0x65, 0x66, 0x67, 0x68, 0x69,
      0x6a, 0x73, 0x74, 0x75, 0x76, 0x77, 0x78, 0x79,
      0x7a, 0x83, 0x84, 0x85, 0x86, 0x87, 0x88, 0x89,
      0x8a, 0x92, 0x93, 0x94, 0x95, 0x96, 0x97, 0x98,
      0x99, 0x9a, 0xa2, 0xa3, 0xa4, 0xa5, 0xa6, 0xa7,
      0xa8, 0xa9, 0xaa, 0xb2, 0xb3, 0xb4, 0xb5, 0xb6,
      0xb7, 0xb8, 0xb9, 0xba, 0xc2, 0xc3, 0xc4, 0xc5,
      0xc6, 0xc7, 0xc8, 0xc9, 0xca, 0xd2, 0xd3, 0xd4,
      0xd5, 0xd6, 0xd7, 0xd8, 0xd9, 0xda, 0xe1, 0xe2,
      0xe3, 0xe4, 0xe5, 0xe6, 0xe7, 0xe8, 0xe9, 0xea,
      0xf1, 0xf2, 0xf3, 0xf4, 0xf5, 0xf6, 0xf7, 0xf8,
      0xf9, 0xfa };
  
  static const UINT8 bits_ac_chrominance[17] =
    { /* 0-base */ 0, 0, 2, 1, 2, 4, 4, 3, 4, 7, 5, 4, 4, 0, 1, 2, 0x77 };
  static const UINT8 val_ac_chrominance[] =
    { 0x00, 0x01, 0x02, 0x03, 0x11, 0x04, 0x05, 0x21,
      0x31, 0x06, 0x12, 0x41, 0x51, 0x07, 0x61, 0x71,
      0x13, 0x22, 0x32, 0x81, 0x08, 0x14, 0x42, 0x91,
      0xa1, 0xb1, 0xc1, 0x09, 0x23, 0x33, 0x52, 0xf0,
      0x15, 0x62, 0x72, 0xd1, 0x0a, 0x16, 0x24, 0x34,
      0xe1, 0x25, 0xf1, 0x17, 0x18, 0x19, 0x1a, 0x26,
      0x27, 0x28, 0x29, 0x2a, 0x35, 0x36, 0x37, 0x38,
      0x39, 0x3a, 0x43, 0x44, 0x45, 0x46, 0x47, 0x48,
      0x49, 0x4a, 0x53, 0x54, 0x55, 0x56, 0x57, 0x58,
      0x59, 0x5a, 0x63, 0x64, 0x65, 0x66, 0x67, 0x68,
      0x69, 0x6a, 0x73, 0x74, 0x75, 0x76, 0x77, 0x78,
      0x79, 0x7a, 0x82, 0x83, 0x84, 0x85, 0x86, 0x87,
      0x88, 0x89, 0x8a, 0x92, 0x93, 0x94, 0x95, 0x96,
      0x97, 0x98, 0x99, 0x9a, 0xa2, 0xa3, 0xa4, 0xa5,
      0xa6, 0xa7, 0xa8, 0xa9, 0xaa, 0xb2, 0xb3, 0xb4,
      0xb5, 0xb6, 0xb7, 0xb8, 0xb9, 0xba, 0xc2, 0xc3,
      0xc4, 0xc5, 0xc6, 0xc7, 0xc8, 0xc9, 0xca, 0xd2,
      0xd3, 0xd4, 0xd5, 0xd6, 0xd7, 0xd8, 0xd9, 0xda,
      0xe2, 0xe3, 0xe4, 0xe5, 0xe6, 0xe7, 0xe8, 0xe9,
      0xea, 0xf2, 0xf3, 0xf4, 0xf5, 0xf6, 0xf7, 0xf8,
      0xf9, 0xfa };
  
  add_huff_table(cinfo, &cinfo->dc_huff_tbl_ptrs[0],
		 bits_dc_luminance, val_dc_luminance);
  add_huff_table(cinfo, &cinfo->ac_huff_tbl_ptrs[0],
		 bits_ac_luminance, val_ac_luminance);
  add_huff_table(cinfo, &cinfo->dc_huff_tbl_ptrs[1],
		 bits_dc_chrominance, val_dc_chrominance);
  add_huff_table(cinfo, &cinfo->ac_huff_tbl_ptrs[1],
		 bits_ac_chrominance, val_ac_chrominance);
}


/*
 * Default parameter setup for compression.
 *
 * Applications that don't choose to use this routine must do their
 * own setup of all these parameters.  Alternately, you can call this
 * to establish defaults and then alter parameters selectively.  This
 * is the recommended approach since, if we add any new parameters,
 * your code will still work (they'll be set to reasonable defaults).
 */

GLOBAL(void)
jpeg_set_defaults (j_compress_ptr cinfo)
{
  int i;

  /* Safety check to ensure start_compress not called yet. */
  if (cinfo->global_state != CSTATE_START)
    ERREXIT1(cinfo, JERR_BAD_STATE, cinfo->global_state);

  /* Allocate comp_info array large enough for maximum component count.
   * Array is made permanent in case application wants to compress
   * multiple images at same param settings.
   */
  if (cinfo->comp_info == NULL)
    cinfo->comp_info = (jpeg_component_info *)
      (*cinfo->mem->alloc_small) ((j_common_ptr) cinfo, JPOOL_PERMANENT,
				  MAX_COMPONENTS * SIZEOF(jpeg_component_info));

  /* Initialize everything not dependent on the color space */

  cinfo->scale_num = 1;		/* 1:1 scaling */
  cinfo->scale_denom = 1;
  cinfo->data_precision = BITS_IN_JSAMPLE;
  /* Set up two quantization tables using default quality of 75 */
  jpeg_set_quality(cinfo, 75, TRUE);
  /* Set up two Huffman tables */
  std_huff_tables(cinfo);

  /* Initialize default arithmetic coding conditioning */
  for (i = 0; i < NUM_ARITH_TBLS; i++) {
    cinfo->arith_dc_L[i] = 0;
    cinfo->arith_dc_U[i] = 1;
    cinfo->arith_ac_K[i] = 5;
  }

  /* Default is no multiple-scan output */
  cinfo->scan_info = NULL;
  cinfo->num_scans = 0;

  /* Expect normal source image, not raw downsampled data */
  cinfo->raw_data_in = FALSE;

  /* Use Huffman coding, not arithmetic coding, by default */
  cinfo->arith_code = FALSE;

  /* By default, don't do extra passes to optimize entropy coding */
  cinfo->optimize_coding = FALSE;
  /* The standard Huffman tables are only valid for 8-bit data precision.
   * If the precision is higher, force optimization on so that usable
   * tables will be computed.  This test can be removed if default tables
   * are supplied that are valid for the desired precision.
   */
  if (cinfo->data_precision > 8)
    cinfo->optimize_coding = TRUE;

  /* By default, use the simpler non-cosited sampling alignment */
  cinfo->CCIR601_sampling = FALSE;

  /* By default, apply fancy downsampling */
  cinfo->do_fancy_downsampling = TRUE;

  /* No input smoothing */
  cinfo->smoothing_factor = 0;

  /* DCT algorithm preference */
  cinfo->dct_method = JDCT_DEFAULT;

  /* No restart markers */
  cinfo->restart_interval = 0;
  cinfo->restart_in_rows = 0;

  /* Fill in default JFIF marker parameters.  Note that whether the marker
   * will actually be written is determined by jpeg_set_colorspace.
   *
   * By default, the library emits JFIF version code 1.01.
   * An application that wants to emit JFIF 1.02 extension markers should set
   * JFIF_minor_version to 2.  We could probably get away with just defaulting
   * to 1.02, but there may still be some decoders in use that will complain
   * about that; saying 1.01 should minimize compatibility problems.
   */
  cinfo->JFIF_major_version = 1; /* Default JFIF version = 1.01 */
  cinfo->JFIF_minor_version = 1;
  cinfo->density_unit = 0;	/* Pixel size is unknown by default */
  cinfo->X_density = 1;		/* Pixel aspect ratio is square by default */
  cinfo->Y_density = 1;

  /* Choose JPEG colorspace based on input space, set defaults accordingly */

  jpeg_default_colorspace(cinfo);
}


/*
 * Select an appropriate JPEG colorspace for in_color_space.
 */

GLOBAL(void)
jpeg_default_colorspace (j_compress_ptr cinfo)
{
  switch (cinfo->in_color_space) {
  case JCS_GRAYSCALE:
    jpeg_set_colorspace(cinfo, JCS_GRAYSCALE);
    break;
  case JCS_RGB:
  case JCS_EXT_RGB:
  case JCS_EXT_RGBX:
  case JCS_EXT_BGR:
  case JCS_EXT_BGRX:
  case JCS_EXT_XBGR:
  case JCS_EXT_XRGB:
    jpeg_set_colorspace(cinfo, JCS_YCbCr);
    break;
  case JCS_YCbCr:
    jpeg_set_colorspace(cinfo, JCS_YCbCr);
    break;
  case JCS_CMYK:
    jpeg_set_colorspace(cinfo, JCS_CMYK); /* By default, no translation */
    break;
  case JCS_YCCK:
    jpeg_set_colorspace(cinfo, JCS_YCCK);
    break;
  case JCS_UNKNOWN:
    jpeg_set_colorspace(cinfo, JCS_UNKNOWN);
    break;
  default:
    ERREXIT(cinfo, JERR_BAD_IN_COLORSPACE);
  }
}


/*
 * Set the JPEG colorspace, and choose colorspace-dependent default values.
 */

GLOBAL(void)
jpeg_set_colorspace (j_compress_ptr cinfo, J_COLOR_SPACE colorspace)
{
  jpeg_component_info * compptr;
  int ci;

#define SET_COMP(index,id,hsamp,vsamp,quant,dctbl,actbl)  \
  (compptr = &cinfo->comp_info[index], \
   compptr->component_id = (id), \
   compptr->h_samp_factor = (hsamp), \
   compptr->v_samp_factor = (vsamp), \
   compptr->quant_tbl_no = (quant), \
   compptr->dc_tbl_no = (dctbl), \
   compptr->ac_tbl_no = (actbl) )

  /* Safety check to ensure start_compress not called yet. */
  if (cinfo->global_state != CSTATE_START)
    ERREXIT1(cinfo, JERR_BAD_STATE, cinfo->global_state);

  /* For all colorspaces, we use Q and Huff tables 0 for luminance components,
   * tables 1 for chrominance components.
   */

  cinfo->jpeg_color_space = colorspace;

  cinfo->write_JFIF_header = FALSE; /* No marker for non-JFIF colorspaces */
  cinfo->write_Adobe_marker = FALSE; /* write no Adobe marker by default */

  switch (colorspace) {
  case JCS_GRAYSCALE:
    cinfo->write_JFIF_header = TRUE; /* Write a JFIF marker */
    cinfo->num_components = 1;
    /* JFIF specifies component ID 1 */
    SET_COMP(0, 1, 1,1, 0, 0,0);
    break;
  case JCS_RGB:
    cinfo->write_Adobe_marker = TRUE; /* write Adobe marker to flag RGB */
    cinfo->num_components = 3;
    SET_COMP(0, 0x52 /* 'R' */, 1,1, 0, 0,0);
    SET_COMP(1, 0x47 /* 'G' */, 1,1, 0, 0,0);
    SET_COMP(2, 0x42 /* 'B' */, 1,1, 0, 0,0);
    break;
  case JCS_YCbCr:
    cinfo->write_JFIF_header = TRUE; /* Write a JFIF marker */
    cinfo->num_components = 3;
    /* JFIF specifies component IDs 1,2,3 */
    /* We default to 2x2 subsamples of chrominance */
    SET_COMP(0, 1, 2,2, 0, 0,0);
    SET_COMP(1, 2, 1,1, 1, 1,1);
    SET_COMP(2, 3, 1,1, 1, 1,1);
    break;
  case JCS_CMYK:
    cinfo->write_Adobe_marker = TRUE; /* write Adobe marker to flag CMYK */
    cinfo->num_components = 4;
    SET_COMP(0, 0x43 /* 'C' */, 1,1, 0, 0,0);
    SET_COMP(1, 0x4D /* 'M' */, 1,1, 0, 0,0);
    SET_COMP(2, 0x59 /* 'Y' */, 1,1, 0, 0,0);
    SET_COMP(3, 0x4B /* 'K' */, 1,1, 0, 0,0);
    break;
  case JCS_YCCK:
    cinfo->write_Adobe_marker = TRUE; /* write Adobe marker to flag YCCK */
    cinfo->num_components = 4;
    SET_COMP(0, 1, 2,2, 0, 0,0);
    SET_COMP(1, 2, 1,1, 1, 1,1);
    SET_COMP(2, 3, 1,1, 1, 1,1);
    SET_COMP(3, 4, 2,2, 0, 0,0);
    break;
  case JCS_UNKNOWN:
    cinfo->num_components = cinfo->input_components;
    if (cinfo->num_components < 1 || cinfo->num_components > MAX_COMPONENTS)
      ERREXIT2(cinfo, JERR_COMPONENT_COUNT, cinfo->num_components,
	       MAX_COMPONENTS);
    for (ci = 0; ci < cinfo->num_components; ci++) {
      SET_COMP(ci, ci, 1,1, 0, 0,0);
    }
    break;
  default:
    ERREXIT(cinfo, JERR_BAD_J_COLORSPACE);
  }
}


#ifdef C_PROGRESSIVE_SUPPORTED

LOCAL(jpeg_scan_info *)
fill_a_scan (jpeg_scan_info * scanptr, int ci,
	     int Ss, int Se, int Ah, int Al)
/* Support routine: generate one scan for specified component */
{
  scanptr->comps_in_scan = 1;
  scanptr->component_index[0] = ci;
  scanptr->Ss = Ss;
  scanptr->Se = Se;
  scanptr->Ah = Ah;
  scanptr->Al = Al;
  scanptr++;
  return scanptr;
}

LOCAL(jpeg_scan_info *)
fill_scans (jpeg_scan_info * scanptr, int ncomps,
	    int Ss, int Se, int Ah, int Al)
/* Support routine: generate one scan for each component */
{
  int ci;

  for (ci = 0; ci < ncomps; ci++) {
    scanptr->comps_in_scan = 1;
    scanptr->component_index[0] = ci;
    scanptr->Ss = Ss;
    scanptr->Se = Se;
    scanptr->Ah = Ah;
    scanptr->Al = Al;
    scanptr++;
  }
  return scanptr;
}

LOCAL(jpeg_scan_info *)
fill_dc_scans (jpeg_scan_info * scanptr, int ncomps, int Ah, int Al)
/* Support routine: generate interleaved DC scan if possible, else N scans */
{
  int ci;

  if (ncomps <= MAX_COMPS_IN_SCAN) {
    /* Single interleaved DC scan */
    scanptr->comps_in_scan = ncomps;
    for (ci = 0; ci < ncomps; ci++)
      scanptr->component_index[ci] = ci;
    scanptr->Ss = scanptr->Se = 0;
    scanptr->Ah = Ah;
    scanptr->Al = Al;
    scanptr++;
  } else {
    /* Noninterleaved DC scan for each component */
    scanptr = fill_scans(scanptr, ncomps, 0, 0, Ah, Al);
  }
  return scanptr;
}


/*
 * Create a recommended progressive-JPEG script.
 * cinfo->num_components and cinfo->jpeg_color_space must be correct.
 */

GLOBAL(void)
jpeg_simple_progression (j_compress_ptr cinfo)
{
  int ncomps = cinfo->num_components;
  int nscans;
  jpeg_scan_info * scanptr;

  /* Safety check to ensure start_compress not called yet. */
  if (cinfo->global_state != CSTATE_START)
    ERREXIT1(cinfo, JERR_BAD_STATE, cinfo->global_state);

  /* Figure space needed for script.  Calculation must match code below! */
  if (ncomps == 3 && cinfo->jpeg_color_space == JCS_YCbCr) {
    /* Custom script for YCbCr color images. */
    nscans = 10;
  } else {
    /* All-purpose script for other color spaces. */
    if (ncomps > MAX_COMPS_IN_SCAN)
      nscans = 6 * ncomps;	/* 2 DC + 4 AC scans per component */
    else
      nscans = 2 + 4 * ncomps;	/* 2 DC scans; 4 AC scans per component */
  }

  /* Allocate space for script.
   * We need to put it in the permanent pool in case the application performs
   * multiple compressions without changing the settings.  To avoid a memory
   * leak if jpeg_simple_progression is called repeatedly for the same JPEG
   * object, we try to re-use previously allocated space, and we allocate
   * enough space to handle YCbCr even if initially asked for grayscale.
   */
  if (cinfo->script_space == NULL || cinfo->script_space_size < nscans) {
    cinfo->script_space_size = MAX(nscans, 10);
    cinfo->script_space = (jpeg_scan_info *)
      (*cinfo->mem->alloc_small) ((j_common_ptr) cinfo, JPOOL_PERMANENT,
			cinfo->script_space_size * SIZEOF(jpeg_scan_info));
  }
  scanptr = cinfo->script_space;
  cinfo->scan_info = scanptr;
  cinfo->num_scans = nscans;

  if (ncomps == 3 && cinfo->jpeg_color_space == JCS_YCbCr) {
    /* Custom script for YCbCr color images. */
    /* Initial DC scan */
    scanptr = fill_dc_scans(scanptr, ncomps, 0, 1);
    /* Initial AC scan: get some luma data out in a hurry */
    scanptr = fill_a_scan(scanptr, 0, 1, 5, 0, 2);
    /* Chroma data is too small to be worth expending many scans on */
    scanptr = fill_a_scan(scanptr, 2, 1, 63, 0, 1);
    scanptr = fill_a_scan(scanptr, 1, 1, 63, 0, 1);
    /* Complete spectral selection for luma AC */
    scanptr = fill_a_scan(scanptr, 0, 6, 63, 0, 2);
    /* Refine next bit of luma AC */
    scanptr = fill_a_scan(scanptr, 0, 1, 63, 2, 1);
    /* Finish DC successive approximation */
    scanptr = fill_dc_scans(scanptr, ncomps, 1, 0);
    /* Finish AC successive approximation */
    scanptr = fill_a_scan(scanptr, 2, 1, 63, 1, 0);
    scanptr = fill_a_scan(scanptr, 1, 1, 63, 1, 0);
    /* Luma bottom bit comes last since it's usually largest scan */
    scanptr = fill_a_scan(scanptr, 0, 1, 63, 1, 0);
  } else {
    /* All-purpose script for other color spaces. */
    /* Successive approximation first pass */
    scanptr = fill_dc_scans(scanptr, ncomps, 0, 1);
    scanptr = fill_scans(scanptr, ncomps, 1, 5, 0, 2);
    scanptr = fill_scans(scanptr, ncomps, 6, 63, 0, 2);
    /* Successive approximation second pass */
    scanptr = fill_scans(scanptr, ncomps, 1, 63, 2, 1);
    /* Successive approximation final pass */
    scanptr = fill_dc_scans(scanptr, ncomps, 1, 0);
    scanptr = fill_scans(scanptr, ncomps, 1, 63, 1, 0);
  }
}

#endif /* C_PROGRESSIVE_SUPPORTED */<|MERGE_RESOLUTION|>--- conflicted
+++ resolved
@@ -2,11 +2,8 @@
  * jcparam.c
  *
  * Copyright (C) 1991-1998, Thomas G. Lane.
-<<<<<<< HEAD
- * Copyright (C) 2009, D. R. Commander.
-=======
  * Modified 2003-2008 by Guido Vollbeding.
->>>>>>> a4ecaacd
+ * Copyright (C) 2009-2010, D. R. Commander.
  * This file is part of the Independent JPEG Group's software.
  * For conditions of distribution and use, see the accompanying README file.
  *
@@ -91,6 +88,7 @@
 };
 
 
+#if JPEG_LIB_VERSION >= 70
 GLOBAL(void)
 jpeg_default_qtables (j_compress_ptr cinfo, boolean force_baseline)
 /* Set or change the 'quality' (quantization) setting, using default tables
@@ -104,6 +102,7 @@
   jpeg_add_quant_table(cinfo, 1, std_chrominance_quant_tbl,
 		       cinfo->q_scale_factor[1], force_baseline);
 }
+#endif
 
 
 GLOBAL(void)
@@ -305,8 +304,10 @@
 
   /* Initialize everything not dependent on the color space */
 
+#if JPEG_LIB_VERSION >= 70
   cinfo->scale_num = 1;		/* 1:1 scaling */
   cinfo->scale_denom = 1;
+#endif
   cinfo->data_precision = BITS_IN_JSAMPLE;
   /* Set up two quantization tables using default quality of 75 */
   jpeg_set_quality(cinfo, 75, TRUE);
@@ -343,8 +344,10 @@
   /* By default, use the simpler non-cosited sampling alignment */
   cinfo->CCIR601_sampling = FALSE;
 
+#if JPEG_LIB_VERSION >= 70
   /* By default, apply fancy downsampling */
   cinfo->do_fancy_downsampling = TRUE;
+#endif
 
   /* No input smoothing */
   cinfo->smoothing_factor = 0;
