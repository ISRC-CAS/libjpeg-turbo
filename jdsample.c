--- conflicted
+++ resolved
@@ -338,13 +338,8 @@
       outptr = output_data[outrow++];
 
       for (colctr = 0; colctr < compptr->downsampled_width; colctr++) {
-<<<<<<< HEAD
         thiscolsum = (*inptr0++) * 3 + (*inptr1++);
-        *outptr++ = (JSAMPLE)((thiscolsum + 1) >> 2);
-=======
-        thiscolsum = GETJSAMPLE(*inptr0++) * 3 + GETJSAMPLE(*inptr1++);
         *outptr++ = (JSAMPLE)((thiscolsum + bias) >> 2);
->>>>>>> 5ced1f59
       }
     }
     inrow++;
