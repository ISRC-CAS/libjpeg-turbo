/*
 * cderror.h
 *
 * Copyright (C) 1994-1997, Thomas G. Lane.
 * Modified 2009-2017 by Guido Vollbeding.
 * This file is part of the Independent JPEG Group's software.
 * For conditions of distribution and use, see the accompanying README.ijg
 * file.
 *
 * This file defines the error and message codes for the cjpeg/djpeg
 * applications.  These strings are not needed as part of the JPEG library
 * proper.
 * Edit this file to add new codes, or to translate the message strings to
 * some other language.
 */

/*
 * To define the enum list of message codes, include this file without
 * defining macro JMESSAGE.  To create a message string table, include it
 * again with a suitable JMESSAGE definition (see jerror.c for an example).
 */
#ifndef JMESSAGE
#ifndef CDERROR_H
#define CDERROR_H
/* First time through, define the enum list */
#define JMAKE_ENUM_LIST
#else
/* Repeated inclusions of this file are no-ops unless JMESSAGE is defined */
#define JMESSAGE(code, string)
#endif /* CDERROR_H */
#endif /* JMESSAGE */

#ifdef JMAKE_ENUM_LIST

typedef enum {

#define JMESSAGE(code, string)  code,

#endif /* JMAKE_ENUM_LIST */

JMESSAGE(JMSG_FIRSTADDONCODE = 1000, NULL) /* Must be first entry! */

#ifdef BMP_SUPPORTED
JMESSAGE(JERR_BMP_BADCMAP, "Unsupported BMP colormap format")
JMESSAGE(JERR_BMP_BADDEPTH, "Only 8-, 24-, and 32-bit BMP files are supported")
JMESSAGE(JERR_BMP_BADHEADER, "Invalid BMP file: bad header length")
JMESSAGE(JERR_BMP_BADPLANES, "Invalid BMP file: biPlanes not equal to 1")
JMESSAGE(JERR_BMP_COLORSPACE, "BMP output must be grayscale or RGB")
JMESSAGE(JERR_BMP_COMPRESSED, "Sorry, compressed BMPs not yet supported")
JMESSAGE(JERR_BMP_NOT, "Not a BMP file - does not start with BM")
JMESSAGE(JERR_BMP_OUTOFRANGE, "Numeric value out of range in BMP file")
<<<<<<< HEAD
JMESSAGE(JTRC_BMP, "%ux%u 24-bit BMP image")
=======
JMESSAGE(JTRC_BMP, "%ux%u %d-bit BMP image")
>>>>>>> 9fc018fd
JMESSAGE(JTRC_BMP_MAPPED, "%ux%u 8-bit colormapped BMP image")
JMESSAGE(JTRC_BMP_OS2, "%ux%u %d-bit OS2 BMP image")
JMESSAGE(JTRC_BMP_OS2_MAPPED, "%ux%u 8-bit colormapped OS2 BMP image")
#endif /* BMP_SUPPORTED */

#ifdef GIF_SUPPORTED
JMESSAGE(JERR_GIF_BUG, "GIF output got confused")
JMESSAGE(JERR_GIF_CODESIZE, "Bogus GIF codesize %d")
JMESSAGE(JERR_GIF_COLORSPACE, "GIF output must be grayscale or RGB")
JMESSAGE(JERR_GIF_IMAGENOTFOUND, "Too few images in GIF file")
JMESSAGE(JERR_GIF_NOT, "Not a GIF file")
JMESSAGE(JTRC_GIF, "%ux%ux%d GIF image")
JMESSAGE(JTRC_GIF_BADVERSION,
         "Warning: unexpected GIF version number '%c%c%c'")
JMESSAGE(JTRC_GIF_EXTENSION, "Ignoring GIF extension block of type 0x%02x")
JMESSAGE(JTRC_GIF_NONSQUARE, "Caution: nonsquare pixels in input")
JMESSAGE(JWRN_GIF_BADDATA, "Corrupt data in GIF file")
JMESSAGE(JWRN_GIF_CHAR, "Bogus char 0x%02x in GIF file, ignoring")
JMESSAGE(JWRN_GIF_ENDCODE, "Premature end of GIF image")
JMESSAGE(JWRN_GIF_NOMOREDATA, "Ran out of GIF bits")
#endif /* GIF_SUPPORTED */

#ifdef PPM_SUPPORTED
JMESSAGE(JERR_PPM_COLORSPACE, "PPM output must be grayscale or RGB")
JMESSAGE(JERR_PPM_NONNUMERIC, "Nonnumeric data in PPM file")
JMESSAGE(JERR_PPM_NOT, "Not a PPM/PGM file")
JMESSAGE(JERR_PPM_OUTOFRANGE, "Numeric value out of range in PPM file")
JMESSAGE(JTRC_PGM, "%ux%u PGM image")
JMESSAGE(JTRC_PGM_TEXT, "%ux%u text PGM image")
JMESSAGE(JTRC_PPM, "%ux%u PPM image")
JMESSAGE(JTRC_PPM_TEXT, "%ux%u text PPM image")
#endif /* PPM_SUPPORTED */

#ifdef TARGA_SUPPORTED
JMESSAGE(JERR_TGA_BADCMAP, "Unsupported Targa colormap format")
JMESSAGE(JERR_TGA_BADPARMS, "Invalid or unsupported Targa file")
JMESSAGE(JERR_TGA_COLORSPACE, "Targa output must be grayscale or RGB")
JMESSAGE(JTRC_TGA, "%ux%u RGB Targa image")
JMESSAGE(JTRC_TGA_GRAY, "%ux%u grayscale Targa image")
JMESSAGE(JTRC_TGA_MAPPED, "%ux%u colormapped Targa image")
#else
JMESSAGE(JERR_TGA_NOTCOMP, "Targa support was not compiled")
#endif /* TARGA_SUPPORTED */

JMESSAGE(JERR_BAD_CMAP_FILE,
         "Color map file is invalid or of unsupported format")
JMESSAGE(JERR_TOO_MANY_COLORS,
         "Output file format cannot handle %d colormap entries")
JMESSAGE(JERR_UNGETC_FAILED, "ungetc failed")
#ifdef TARGA_SUPPORTED
JMESSAGE(JERR_UNKNOWN_FORMAT,
         "Unrecognized input file format --- perhaps you need -targa")
#else
JMESSAGE(JERR_UNKNOWN_FORMAT, "Unrecognized input file format")
#endif
JMESSAGE(JERR_UNSUPPORTED_FORMAT, "Unsupported output file format")

#ifdef JMAKE_ENUM_LIST

  JMSG_LASTADDONCODE
} ADDON_MESSAGE_CODE;

#undef JMAKE_ENUM_LIST
#endif /* JMAKE_ENUM_LIST */

/* Zap JMESSAGE macro so that future re-inclusions do nothing by default */
#undef JMESSAGE<|MERGE_RESOLUTION|>--- conflicted
+++ resolved
@@ -47,13 +47,10 @@
 JMESSAGE(JERR_BMP_BADPLANES, "Invalid BMP file: biPlanes not equal to 1")
 JMESSAGE(JERR_BMP_COLORSPACE, "BMP output must be grayscale or RGB")
 JMESSAGE(JERR_BMP_COMPRESSED, "Sorry, compressed BMPs not yet supported")
+JMESSAGE(JERR_BMP_EMPTY, "Empty BMP image")
 JMESSAGE(JERR_BMP_NOT, "Not a BMP file - does not start with BM")
 JMESSAGE(JERR_BMP_OUTOFRANGE, "Numeric value out of range in BMP file")
-<<<<<<< HEAD
-JMESSAGE(JTRC_BMP, "%ux%u 24-bit BMP image")
-=======
 JMESSAGE(JTRC_BMP, "%ux%u %d-bit BMP image")
->>>>>>> 9fc018fd
 JMESSAGE(JTRC_BMP_MAPPED, "%ux%u 8-bit colormapped BMP image")
 JMESSAGE(JTRC_BMP_OS2, "%ux%u %d-bit OS2 BMP image")
 JMESSAGE(JTRC_BMP_OS2_MAPPED, "%ux%u 8-bit colormapped OS2 BMP image")
