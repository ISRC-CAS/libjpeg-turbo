/*
 * rdbmp.c
 *
 * This file was part of the Independent JPEG Group's software:
 * Copyright (C) 1994-1996, Thomas G. Lane.
<<<<<<< HEAD
 * Modified 2009-2017 by Guido Vollbeding.
 * libjpeg-turbo Modifications:
 * Modified 2011 by Siarhei Siamashka.
 * Copyright (C) 2015, 2017-2018, D. R. Commander.
 * For conditions of distribution and use, see the accompanying README.ijg
 * file.
=======
 * Modified 2009-2019 by Guido Vollbeding.
 * This file is part of the Independent JPEG Group's software.
 * For conditions of distribution and use, see the accompanying README file.
>>>>>>> 9fc018fd
 *
 * This file contains routines to read input images in Microsoft "BMP"
 * format (MS Windows 3.x, OS/2 1.x, and OS/2 2.x flavors).
 * Currently, only 8-, 24-, and 32-bit images are supported, not 1-bit or
 * 4-bit (feeding such low-depth images into JPEG would be silly anyway).
 * Also, we don't support RLE-compressed files.
 *
 * These routines may need modification for non-Unix environments or
 * specialized applications.  As they stand, they assume input from
 * an ordinary stdio stream.  They further assume that reading begins
 * at the start of the file; start_input may need work if the
 * user interface has already read some data (e.g., to determine that
 * the file is indeed BMP format).
 *
 * This code contributed by James Arthur Boucher.
 */

#include "cmyk.h"
#include "cdjpeg.h"             /* Common decls for cjpeg/djpeg applications */

#ifdef BMP_SUPPORTED


/* Macros to deal with unsigned chars as efficiently as compiler allows */

typedef unsigned char U_CHAR;
<<<<<<< HEAD
#define UCH(x)  ((int)(x))
=======
#define UCH(x)	((int) (x))
#else /* !HAVE_UNSIGNED_CHAR */
typedef char U_CHAR;
#ifdef CHAR_IS_UNSIGNED
#define UCH(x)	((int) (x))
#else
#define UCH(x)	((int) (x) & 0xFF)
#endif
#endif /* HAVE_UNSIGNED_CHAR */
>>>>>>> 9fc018fd


#define ReadOK(file, buffer, len) \
  (JFREAD(file, buffer, len) == ((size_t)(len)))

static int alpha_index[JPEG_NUMCS] = {
  -1, -1, -1, -1, -1, -1, -1, -1, -1, -1, -1, -1, 3, 3, 0, 0, -1
};


/* Private version of data source object */

typedef struct _bmp_source_struct *bmp_source_ptr;

typedef struct _bmp_source_struct {
  struct cjpeg_source_struct pub; /* public fields */

  j_compress_ptr cinfo;         /* back link saves passing separate parm */

  JSAMPARRAY colormap;          /* BMP colormap (converted to my format) */

  jvirt_sarray_ptr whole_image; /* Needed to reverse row order */
  JDIMENSION source_row;        /* Current source row number */
  JDIMENSION row_width;         /* Physical width of scanlines in file */

  int bits_per_pixel;           /* remembers 8- or 24-bit format */
  int cmap_length;              /* colormap length */

  boolean use_inversion_array;  /* TRUE = preload the whole image, which is
                                   stored in bottom-up order, and feed it to
                                   the calling program in top-down order

<<<<<<< HEAD
                                   FALSE = the calling program will maintain
                                   its own image buffer and read the rows in
                                   bottom-up order */

  U_CHAR *iobuffer;             /* I/O buffer (used to buffer a single row from
                                   disk if use_inversion_array == FALSE) */
=======
  int bits_per_pixel;		/* remembers 8-, 24-, or 32-bit format */
  int cmap_length;		/* colormap length */
>>>>>>> 9fc018fd
} bmp_source_struct;


LOCAL(int)
read_byte(bmp_source_ptr sinfo)
/* Read next byte from BMP file */
{
  register FILE *infile = sinfo->pub.input_file;
  register int c;

  if ((c = getc(infile)) == EOF)
    ERREXIT(sinfo->cinfo, JERR_INPUT_EOF);
  return c;
}


LOCAL(void)
read_colormap(bmp_source_ptr sinfo, int cmaplen, int mapentrysize)
/* Read the colormap from a BMP file */
{
  int i, gray = 1;

  switch (mapentrysize) {
  case 3:
    /* BGR format (occurs in OS/2 files) */
    for (i = 0; i < cmaplen; i++) {
      sinfo->colormap[2][i] = (JSAMPLE)read_byte(sinfo);
      sinfo->colormap[1][i] = (JSAMPLE)read_byte(sinfo);
      sinfo->colormap[0][i] = (JSAMPLE)read_byte(sinfo);
      if (sinfo->colormap[2][i] != sinfo->colormap[1][i] ||
          sinfo->colormap[1][i] != sinfo->colormap[0][i])
        gray = 0;
    }
    break;
  case 4:
    /* BGR0 format (occurs in MS Windows files) */
    for (i = 0; i < cmaplen; i++) {
      sinfo->colormap[2][i] = (JSAMPLE)read_byte(sinfo);
      sinfo->colormap[1][i] = (JSAMPLE)read_byte(sinfo);
      sinfo->colormap[0][i] = (JSAMPLE)read_byte(sinfo);
      (void)read_byte(sinfo);
      if (sinfo->colormap[2][i] != sinfo->colormap[1][i] ||
          sinfo->colormap[1][i] != sinfo->colormap[0][i])
        gray = 0;
    }
    break;
  default:
    ERREXIT(sinfo->cinfo, JERR_BMP_BADCMAP);
  }

  if (sinfo->cinfo->in_color_space == JCS_UNKNOWN && gray)
    sinfo->cinfo->in_color_space = JCS_GRAYSCALE;

  if (sinfo->cinfo->in_color_space == JCS_GRAYSCALE && !gray)
    ERREXIT(sinfo->cinfo, JERR_BAD_IN_COLORSPACE);
}


/*
 * Read one row of pixels.
 * The image has been read into the whole_image array, but is otherwise
 * unprocessed.  We must read it out in top-to-bottom row order, and if
 * it is an 8-bit image, we must expand colormapped pixels to 24bit format.
 */

METHODDEF(JDIMENSION)
get_8bit_row(j_compress_ptr cinfo, cjpeg_source_ptr sinfo)
/* This version is for reading 8-bit colormap indexes */
{
<<<<<<< HEAD
  bmp_source_ptr source = (bmp_source_ptr)sinfo;
  register JSAMPARRAY colormap = source->colormap;
  int cmaplen = source->cmap_length;
  JSAMPARRAY image_ptr;
  register int t;
=======
  bmp_source_ptr source = (bmp_source_ptr) sinfo;
>>>>>>> 9fc018fd
  register JSAMPROW inptr, outptr;
  register JSAMPARRAY colormap;
  register JDIMENSION col;
  register int t;
  int cmaplen;

<<<<<<< HEAD
  if (source->use_inversion_array) {
    /* Fetch next row from virtual array */
    source->source_row--;
    image_ptr = (*cinfo->mem->access_virt_sarray)
      ((j_common_ptr)cinfo, source->whole_image,
       source->source_row, (JDIMENSION)1, FALSE);
    inptr = image_ptr[0];
  } else {
    if (!ReadOK(source->pub.input_file, source->iobuffer, source->row_width))
      ERREXIT(cinfo, JERR_INPUT_EOF);
    inptr = source->iobuffer;
  }

  /* Expand the colormap indexes to real data */
  outptr = source->pub.buffer[0];
  if (cinfo->in_color_space == JCS_GRAYSCALE) {
    for (col = cinfo->image_width; col > 0; col--) {
      t = *inptr++;
      if (t >= cmaplen)
        ERREXIT(cinfo, JERR_BMP_OUTOFRANGE);
      *outptr++ = colormap[0][t];
    }
  } else if (cinfo->in_color_space == JCS_CMYK) {
    for (col = cinfo->image_width; col > 0; col--) {
      t = *inptr++;
      if (t >= cmaplen)
        ERREXIT(cinfo, JERR_BMP_OUTOFRANGE);
      rgb_to_cmyk(colormap[0][t], colormap[1][t], colormap[2][t], outptr,
                  outptr + 1, outptr + 2, outptr + 3);
      outptr += 4;
    }
  } else {
    register int rindex = rgb_red[cinfo->in_color_space];
    register int gindex = rgb_green[cinfo->in_color_space];
    register int bindex = rgb_blue[cinfo->in_color_space];
    register int aindex = alpha_index[cinfo->in_color_space];
    register int ps = rgb_pixelsize[cinfo->in_color_space];

    if (aindex >= 0) {
      for (col = cinfo->image_width; col > 0; col--) {
        t = *inptr++;
        if (t >= cmaplen)
          ERREXIT(cinfo, JERR_BMP_OUTOFRANGE);
        outptr[rindex] = colormap[0][t];
        outptr[gindex] = colormap[1][t];
        outptr[bindex] = colormap[2][t];
        outptr[aindex] = 0xFF;
        outptr += ps;
      }
    } else {
      for (col = cinfo->image_width; col > 0; col--) {
        t = *inptr++;
        if (t >= cmaplen)
          ERREXIT(cinfo, JERR_BMP_OUTOFRANGE);
        outptr[rindex] = colormap[0][t];
        outptr[gindex] = colormap[1][t];
        outptr[bindex] = colormap[2][t];
        outptr += ps;
      }
    }
=======
  /* Fetch next row from virtual array */
  source->source_row--;
  inptr = * (*cinfo->mem->access_virt_sarray) ((j_common_ptr) cinfo,
    source->whole_image, source->source_row, (JDIMENSION) 1, FALSE);

  /* Expand the colormap indexes to real data */
  outptr = source->pub.buffer[0];
  colormap = source->colormap;
  cmaplen = source->cmap_length;
  for (col = cinfo->image_width; col > 0; col--) {
    t = GETJSAMPLE(*inptr++);
    if (t >= cmaplen)
      ERREXIT(cinfo, JERR_BMP_OUTOFRANGE);
    *outptr++ = colormap[0][t];	/* can omit GETJSAMPLE() safely */
    *outptr++ = colormap[1][t];
    *outptr++ = colormap[2][t];
>>>>>>> 9fc018fd
  }

  return 1;
}

METHODDEF(JDIMENSION)
get_24bit_row(j_compress_ptr cinfo, cjpeg_source_ptr sinfo)
/* This version is for reading 24-bit pixels */
{
<<<<<<< HEAD
  bmp_source_ptr source = (bmp_source_ptr)sinfo;
  JSAMPARRAY image_ptr;
  register JSAMPROW inptr, outptr;
  register JDIMENSION col;

  if (source->use_inversion_array) {
    /* Fetch next row from virtual array */
    source->source_row--;
    image_ptr = (*cinfo->mem->access_virt_sarray)
      ((j_common_ptr)cinfo, source->whole_image,
       source->source_row, (JDIMENSION)1, FALSE);
    inptr = image_ptr[0];
  } else {
    if (!ReadOK(source->pub.input_file, source->iobuffer, source->row_width))
      ERREXIT(cinfo, JERR_INPUT_EOF);
    inptr = source->iobuffer;
  }
=======
  bmp_source_ptr source = (bmp_source_ptr) sinfo;
  register JSAMPROW inptr, outptr;
  register JDIMENSION col;

  /* Fetch next row from virtual array */
  source->source_row--;
  inptr = * (*cinfo->mem->access_virt_sarray) ((j_common_ptr) cinfo,
    source->whole_image, source->source_row, (JDIMENSION) 1, FALSE);
>>>>>>> 9fc018fd

  /* Transfer data.  Note source values are in BGR order
   * (even though Microsoft's own documents say the opposite).
   */
  outptr = source->pub.buffer[0];
  if (cinfo->in_color_space == JCS_EXT_BGR) {
    MEMCOPY(outptr, inptr, source->row_width);
  } else if (cinfo->in_color_space == JCS_CMYK) {
    for (col = cinfo->image_width; col > 0; col--) {
      JSAMPLE b = *inptr++, g = *inptr++, r = *inptr++;
      rgb_to_cmyk(r, g, b, outptr, outptr + 1, outptr + 2, outptr + 3);
      outptr += 4;
    }
  } else {
    register int rindex = rgb_red[cinfo->in_color_space];
    register int gindex = rgb_green[cinfo->in_color_space];
    register int bindex = rgb_blue[cinfo->in_color_space];
    register int aindex = alpha_index[cinfo->in_color_space];
    register int ps = rgb_pixelsize[cinfo->in_color_space];

    if (aindex >= 0) {
      for (col = cinfo->image_width; col > 0; col--) {
        outptr[bindex] = *inptr++;
        outptr[gindex] = *inptr++;
        outptr[rindex] = *inptr++;
        outptr[aindex] = 0xFF;
        outptr += ps;
      }
    } else {
      for (col = cinfo->image_width; col > 0; col--) {
        outptr[bindex] = *inptr++;
        outptr[gindex] = *inptr++;
        outptr[rindex] = *inptr++;
        outptr += ps;
      }
    }
  }

  return 1;
}

METHODDEF(JDIMENSION)
get_32bit_row(j_compress_ptr cinfo, cjpeg_source_ptr sinfo)
/* This version is for reading 32-bit pixels */
{
<<<<<<< HEAD
  bmp_source_ptr source = (bmp_source_ptr)sinfo;
  JSAMPARRAY image_ptr;
  register JSAMPROW inptr, outptr;
  register JDIMENSION col;

  if (source->use_inversion_array) {
    /* Fetch next row from virtual array */
    source->source_row--;
    image_ptr = (*cinfo->mem->access_virt_sarray)
      ((j_common_ptr)cinfo, source->whole_image,
       source->source_row, (JDIMENSION)1, FALSE);
    inptr = image_ptr[0];
  } else {
    if (!ReadOK(source->pub.input_file, source->iobuffer, source->row_width))
      ERREXIT(cinfo, JERR_INPUT_EOF);
    inptr = source->iobuffer;
  }
=======
  bmp_source_ptr source = (bmp_source_ptr) sinfo;
  register JSAMPROW inptr, outptr;
  register JDIMENSION col;

  /* Fetch next row from virtual array */
  source->source_row--;
  inptr = * (*cinfo->mem->access_virt_sarray) ((j_common_ptr) cinfo,
    source->whole_image, source->source_row, (JDIMENSION) 1, FALSE);
>>>>>>> 9fc018fd

  /* Transfer data.  Note source values are in BGR order
   * (even though Microsoft's own documents say the opposite).
   */
  outptr = source->pub.buffer[0];
  if (cinfo->in_color_space == JCS_EXT_BGRX ||
      cinfo->in_color_space == JCS_EXT_BGRA) {
    MEMCOPY(outptr, inptr, source->row_width);
  } else if (cinfo->in_color_space == JCS_CMYK) {
    for (col = cinfo->image_width; col > 0; col--) {
      JSAMPLE b = *inptr++, g = *inptr++, r = *inptr++;
      rgb_to_cmyk(r, g, b, outptr, outptr + 1, outptr + 2, outptr + 3);
      inptr++;                          /* skip the 4th byte (Alpha channel) */
      outptr += 4;
    }
  } else {
    register int rindex = rgb_red[cinfo->in_color_space];
    register int gindex = rgb_green[cinfo->in_color_space];
    register int bindex = rgb_blue[cinfo->in_color_space];
    register int aindex = alpha_index[cinfo->in_color_space];
    register int ps = rgb_pixelsize[cinfo->in_color_space];

    if (aindex >= 0) {
      for (col = cinfo->image_width; col > 0; col--) {
        outptr[bindex] = *inptr++;
        outptr[gindex] = *inptr++;
        outptr[rindex] = *inptr++;
        outptr[aindex] = *inptr++;
        outptr += ps;
      }
    } else {
      for (col = cinfo->image_width; col > 0; col--) {
        outptr[bindex] = *inptr++;
        outptr[gindex] = *inptr++;
        outptr[rindex] = *inptr++;
        inptr++;                        /* skip the 4th byte (Alpha channel) */
        outptr += ps;
      }
    }
  }

  return 1;
}


/*
 * This method loads the image into whole_image during the first call on
 * get_pixel_rows.  The get_pixel_rows pointer is then adjusted to call
 * get_8bit_row, get_24bit_row, or get_32bit_row on subsequent calls.
 */

METHODDEF(JDIMENSION)
preload_image(j_compress_ptr cinfo, cjpeg_source_ptr sinfo)
{
  bmp_source_ptr source = (bmp_source_ptr)sinfo;
  register FILE *infile = source->pub.input_file;
  register JSAMPROW out_ptr;
<<<<<<< HEAD
  JSAMPARRAY image_ptr;
  JDIMENSION row;
  cd_progress_ptr progress = (cd_progress_ptr)cinfo->progress;
=======
  JDIMENSION row, col;
  cd_progress_ptr progress = (cd_progress_ptr) cinfo->progress;
>>>>>>> 9fc018fd

  /* Read the data into a virtual array in input-file row order. */
  for (row = 0; row < cinfo->image_height; row++) {
    if (progress != NULL) {
      progress->pub.pass_counter = (long)row;
      progress->pub.pass_limit = (long)cinfo->image_height;
      (*progress->pub.progress_monitor) ((j_common_ptr)cinfo);
    }
<<<<<<< HEAD
    image_ptr = (*cinfo->mem->access_virt_sarray)
      ((j_common_ptr)cinfo, source->whole_image, row, (JDIMENSION)1, TRUE);
    out_ptr = image_ptr[0];
    if (fread(out_ptr, 1, source->row_width, infile) != source->row_width) {
      if (feof(infile))
        ERREXIT(cinfo, JERR_INPUT_EOF);
      else
        ERREXIT(cinfo, JERR_FILE_READ);
=======
    out_ptr = * (*cinfo->mem->access_virt_sarray) ((j_common_ptr) cinfo,
      source->whole_image, row, (JDIMENSION) 1, TRUE);
    for (col = source->row_width; col > 0; col--) {
      /* inline copy of read_byte() for speed */
      if ((c = getc(infile)) == EOF)
	ERREXIT(cinfo, JERR_INPUT_EOF);
      *out_ptr++ = (JSAMPLE) c;
>>>>>>> 9fc018fd
    }
  }
  if (progress != NULL)
    progress->completed_extra_passes++;

  /* Set up to read from the virtual array in top-to-bottom order */
  switch (source->bits_per_pixel) {
  case 8:
    source->pub.get_pixel_rows = get_8bit_row;
    break;
  case 24:
    source->pub.get_pixel_rows = get_24bit_row;
    break;
  case 32:
    source->pub.get_pixel_rows = get_32bit_row;
    break;
  default:
    ERREXIT(cinfo, JERR_BMP_BADDEPTH);
  }
  source->source_row = cinfo->image_height;

  /* And read the first row */
  return (*source->pub.get_pixel_rows) (cinfo, sinfo);
}


/*
 * Read the file header; return image size and component count.
 */

METHODDEF(void)
start_input_bmp(j_compress_ptr cinfo, cjpeg_source_ptr sinfo)
{
  bmp_source_ptr source = (bmp_source_ptr)sinfo;
  U_CHAR bmpfileheader[14];
  U_CHAR bmpinfoheader[64];
<<<<<<< HEAD

#define GET_2B(array, offset) \
  ((unsigned short)UCH(array[offset]) + \
   (((unsigned short)UCH(array[offset + 1])) << 8))
#define GET_4B(array, offset) \
  ((unsigned int)UCH(array[offset]) + \
   (((unsigned int)UCH(array[offset + 1])) << 8) + \
   (((unsigned int)UCH(array[offset + 2])) << 16) + \
   (((unsigned int)UCH(array[offset + 3])) << 24))

  unsigned int bfOffBits;
  unsigned int headerSize;
  int biWidth;
  int biHeight;
  unsigned short biPlanes;
  unsigned int biCompression;
  int biXPelsPerMeter, biYPelsPerMeter;
  unsigned int biClrUsed = 0;
  int mapentrysize = 0;         /* 0 indicates no colormap */
  int bPad;
  JDIMENSION row_width = 0;
=======
#define GET_2B(array, offset)  ((unsigned int) UCH(array[offset]) + \
				(((unsigned int) UCH(array[offset+1])) << 8))
#define GET_4B(array, offset)  ((INT32) UCH(array[offset]) + \
				(((INT32) UCH(array[offset+1])) << 8) + \
				(((INT32) UCH(array[offset+2])) << 16) + \
				(((INT32) UCH(array[offset+3])) << 24))
  INT32 bfOffBits;
  INT32 headerSize;
  INT32 biWidth;
  INT32 biHeight;
  unsigned int biPlanes;
  INT32 biCompression;
  INT32 biXPelsPerMeter,biYPelsPerMeter;
  INT32 biClrUsed = 0;
  int mapentrysize = 0;		/* 0 indicates no colormap */
  INT32 bPad;
  JDIMENSION row_width;
>>>>>>> 9fc018fd

  /* Read and verify the bitmap file header */
  if (!ReadOK(source->pub.input_file, bmpfileheader, 14))
    ERREXIT(cinfo, JERR_INPUT_EOF);
  if (GET_2B(bmpfileheader, 0) != 0x4D42) /* 'BM' */
    ERREXIT(cinfo, JERR_BMP_NOT);
  bfOffBits = GET_4B(bmpfileheader, 10);
  /* We ignore the remaining fileheader fields */

  /* The infoheader might be 12 bytes (OS/2 1.x), 40 bytes (Windows),
   * or 64 bytes (OS/2 2.x).  Check the first 4 bytes to find out which.
   */
  if (!ReadOK(source->pub.input_file, bmpinfoheader, 4))
    ERREXIT(cinfo, JERR_INPUT_EOF);
  headerSize = GET_4B(bmpinfoheader, 0);
  if (headerSize < 12 || headerSize > 64)
    ERREXIT(cinfo, JERR_BMP_BADHEADER);
<<<<<<< HEAD
  if (!ReadOK(source->pub.input_file, bmpinfoheader + 4, headerSize - 4))
=======
  if (! ReadOK(source->pub.input_file, bmpinfoheader + 4, headerSize - 4))
>>>>>>> 9fc018fd
    ERREXIT(cinfo, JERR_INPUT_EOF);

  switch (headerSize) {
  case 12:
    /* Decode OS/2 1.x header (Microsoft calls this a BITMAPCOREHEADER) */
<<<<<<< HEAD
    biWidth = (int)GET_2B(bmpinfoheader, 4);
    biHeight = (int)GET_2B(bmpinfoheader, 6);
    biPlanes = GET_2B(bmpinfoheader, 8);
    source->bits_per_pixel = (int)GET_2B(bmpinfoheader, 10);
=======
    biWidth = (INT32) GET_2B(bmpinfoheader, 4);
    biHeight = (INT32) GET_2B(bmpinfoheader, 6);
    biPlanes = GET_2B(bmpinfoheader, 8);
    source->bits_per_pixel = (int) GET_2B(bmpinfoheader, 10);
>>>>>>> 9fc018fd

    switch (source->bits_per_pixel) {
    case 8:                     /* colormapped image */
      mapentrysize = 3;         /* OS/2 uses RGBTRIPLE colormap */
      TRACEMS2(cinfo, 1, JTRC_BMP_OS2_MAPPED, biWidth, biHeight);
      break;
<<<<<<< HEAD
    case 24:                    /* RGB image */
      TRACEMS2(cinfo, 1, JTRC_BMP_OS2, biWidth, biHeight);
=======
    case 24:			/* RGB image */
    case 32:			/* RGB image + Alpha channel */
      TRACEMS3(cinfo, 1, JTRC_BMP_OS2, (int) biWidth, (int) biHeight,
	       source->bits_per_pixel);
>>>>>>> 9fc018fd
      break;
    default:
      ERREXIT(cinfo, JERR_BMP_BADDEPTH);
    }
    break;
  case 40:
  case 64:
    /* Decode Windows 3.x header (Microsoft calls this a BITMAPINFOHEADER) */
    /* or OS/2 2.x header, which has additional fields that we ignore */
<<<<<<< HEAD
    biWidth = (int)GET_4B(bmpinfoheader, 4);
    biHeight = (int)GET_4B(bmpinfoheader, 8);
    biPlanes = GET_2B(bmpinfoheader, 12);
    source->bits_per_pixel = (int)GET_2B(bmpinfoheader, 14);
    biCompression = GET_4B(bmpinfoheader, 16);
    biXPelsPerMeter = (int)GET_4B(bmpinfoheader, 24);
    biYPelsPerMeter = (int)GET_4B(bmpinfoheader, 28);
=======
    biWidth = GET_4B(bmpinfoheader, 4);
    biHeight = GET_4B(bmpinfoheader, 8);
    biPlanes = GET_2B(bmpinfoheader, 12);
    source->bits_per_pixel = (int) GET_2B(bmpinfoheader, 14);
    biCompression = GET_4B(bmpinfoheader, 16);
    biXPelsPerMeter = GET_4B(bmpinfoheader, 24);
    biYPelsPerMeter = GET_4B(bmpinfoheader, 28);
>>>>>>> 9fc018fd
    biClrUsed = GET_4B(bmpinfoheader, 32);
    /* biSizeImage, biClrImportant fields are ignored */

    switch (source->bits_per_pixel) {
    case 8:                     /* colormapped image */
      mapentrysize = 4;         /* Windows uses RGBQUAD colormap */
      TRACEMS2(cinfo, 1, JTRC_BMP_MAPPED, biWidth, biHeight);
      break;
<<<<<<< HEAD
    case 24:                    /* RGB image */
      TRACEMS2(cinfo, 1, JTRC_BMP, biWidth, biHeight);
      break;
    case 32:                    /* RGB image + Alpha channel */
      TRACEMS2(cinfo, 1, JTRC_BMP, biWidth, biHeight);
=======
    case 24:			/* RGB image */
    case 32:			/* RGB image + Alpha channel */
      TRACEMS3(cinfo, 1, JTRC_BMP, (int) biWidth, (int) biHeight,
	       source->bits_per_pixel);
>>>>>>> 9fc018fd
      break;
    default:
      ERREXIT(cinfo, JERR_BMP_BADDEPTH);
    }
    if (biCompression != 0)
      ERREXIT(cinfo, JERR_BMP_COMPRESSED);

    if (biXPelsPerMeter > 0 && biYPelsPerMeter > 0) {
      /* Set JFIF density parameters from the BMP data */
      cinfo->X_density = (UINT16)(biXPelsPerMeter / 100); /* 100 cm per meter */
      cinfo->Y_density = (UINT16)(biYPelsPerMeter / 100);
      cinfo->density_unit = 2;  /* dots/cm */
    }
    break;
  default:
    ERREXIT(cinfo, JERR_BMP_BADHEADER);
    return;	/* avoid compiler warnings for uninitialized variables */
  }

  if (biPlanes != 1)
    ERREXIT(cinfo, JERR_BMP_BADPLANES);
  /* Sanity check for buffer allocation below */
  if (biWidth <= 0 || biHeight <= 0 || (biWidth >> 24) || (biHeight >> 24))
    ERREXIT(cinfo, JERR_BMP_OUTOFRANGE);

  /* Compute distance to bitmap data --- will adjust for colormap below */
  bPad = bfOffBits - (headerSize + 14);

  /* Read the colormap, if any */
  if (mapentrysize > 0) {
    if (biClrUsed <= 0)
      biClrUsed = 256;          /* assume it's 256 */
    else if (biClrUsed > 256)
      ERREXIT(cinfo, JERR_BMP_BADCMAP);
    /* Allocate space to store the colormap */
<<<<<<< HEAD
    source->colormap = (*cinfo->mem->alloc_sarray)
      ((j_common_ptr)cinfo, JPOOL_IMAGE, (JDIMENSION)biClrUsed, (JDIMENSION)3);
    source->cmap_length = (int)biClrUsed;
=======
    source->colormap = (*cinfo->mem->alloc_sarray) ((j_common_ptr) cinfo,
      JPOOL_IMAGE, (JDIMENSION) biClrUsed, (JDIMENSION) 3);
    source->cmap_length = (int) biClrUsed;
>>>>>>> 9fc018fd
    /* and read it from the file */
    read_colormap(source, (int)biClrUsed, mapentrysize);
    /* account for size of colormap */
    bPad -= biClrUsed * mapentrysize;
  }

  /* Skip any remaining pad bytes */
  if (bPad < 0)                 /* incorrect bfOffBits value? */
    ERREXIT(cinfo, JERR_BMP_BADHEADER);
  while (--bPad >= 0) {
    (void)read_byte(source);
  }

  /* Compute row width in file, including padding to 4-byte boundary */
  switch (source->bits_per_pixel) {
  case 8:
    if (cinfo->in_color_space == JCS_UNKNOWN)
      cinfo->in_color_space = JCS_EXT_RGB;
    if (IsExtRGB(cinfo->in_color_space))
      cinfo->input_components = rgb_pixelsize[cinfo->in_color_space];
    else if (cinfo->in_color_space == JCS_GRAYSCALE)
      cinfo->input_components = 1;
    else if (cinfo->in_color_space == JCS_CMYK)
      cinfo->input_components = 4;
    else
      ERREXIT(cinfo, JERR_BAD_IN_COLORSPACE);
    row_width = (JDIMENSION)biWidth;
    break;
  case 24:
    if (cinfo->in_color_space == JCS_UNKNOWN)
      cinfo->in_color_space = JCS_EXT_BGR;
    if (IsExtRGB(cinfo->in_color_space))
      cinfo->input_components = rgb_pixelsize[cinfo->in_color_space];
    else if (cinfo->in_color_space == JCS_CMYK)
      cinfo->input_components = 4;
    else
      ERREXIT(cinfo, JERR_BAD_IN_COLORSPACE);
    row_width = (JDIMENSION)(biWidth * 3);
    break;
  case 32:
    if (cinfo->in_color_space == JCS_UNKNOWN)
      cinfo->in_color_space = JCS_EXT_BGRA;
    if (IsExtRGB(cinfo->in_color_space))
      cinfo->input_components = rgb_pixelsize[cinfo->in_color_space];
    else if (cinfo->in_color_space == JCS_CMYK)
      cinfo->input_components = 4;
    else
      ERREXIT(cinfo, JERR_BAD_IN_COLORSPACE);
    row_width = (JDIMENSION)(biWidth * 4);
    break;
  default:
    ERREXIT(cinfo, JERR_BMP_BADDEPTH);
  }
  while ((row_width & 3) != 0) row_width++;
  source->row_width = row_width;

  if (source->use_inversion_array) {
    /* Allocate space for inversion array, prepare for preload pass */
    source->whole_image = (*cinfo->mem->request_virt_sarray)
      ((j_common_ptr)cinfo, JPOOL_IMAGE, FALSE,
       row_width, (JDIMENSION)biHeight, (JDIMENSION)1);
    source->pub.get_pixel_rows = preload_image;
    if (cinfo->progress != NULL) {
      cd_progress_ptr progress = (cd_progress_ptr)cinfo->progress;
      progress->total_extra_passes++; /* count file input as separate pass */
    }
  } else {
    source->iobuffer = (U_CHAR *)
      (*cinfo->mem->alloc_small) ((j_common_ptr)cinfo, JPOOL_IMAGE, row_width);
    switch (source->bits_per_pixel) {
    case 8:
      source->pub.get_pixel_rows = get_8bit_row;
      break;
    case 24:
      source->pub.get_pixel_rows = get_24bit_row;
      break;
    case 32:
      source->pub.get_pixel_rows = get_32bit_row;
      break;
    default:
      ERREXIT(cinfo, JERR_BMP_BADDEPTH);
    }
  }

  /* Ensure that biWidth * cinfo->input_components doesn't exceed the maximum
     value of the JDIMENSION type.  This is only a danger with BMP files, since
     their width and height fields are 32-bit integers. */
  if ((unsigned long long)biWidth *
      (unsigned long long)cinfo->input_components > 0xFFFFFFFFULL)
    ERREXIT(cinfo, JERR_WIDTH_OVERFLOW);
  /* Allocate one-row buffer for returned data */
<<<<<<< HEAD
  source->pub.buffer = (*cinfo->mem->alloc_sarray)
    ((j_common_ptr)cinfo, JPOOL_IMAGE,
     (JDIMENSION)(biWidth * cinfo->input_components), (JDIMENSION)1);
=======
  source->pub.buffer = (*cinfo->mem->alloc_sarray) ((j_common_ptr) cinfo,
    JPOOL_IMAGE, (JDIMENSION) (biWidth * 3), (JDIMENSION) 1);
>>>>>>> 9fc018fd
  source->pub.buffer_height = 1;

  cinfo->data_precision = 8;
  cinfo->image_width = (JDIMENSION)biWidth;
  cinfo->image_height = (JDIMENSION)biHeight;
}


/*
 * Finish up at the end of the file.
 */

METHODDEF(void)
finish_input_bmp(j_compress_ptr cinfo, cjpeg_source_ptr sinfo)
{
  /* no work */
}


/*
 * The module selection routine for BMP format input.
 */

GLOBAL(cjpeg_source_ptr)
jinit_read_bmp(j_compress_ptr cinfo, boolean use_inversion_array)
{
  bmp_source_ptr source;

  /* Create module interface object */
<<<<<<< HEAD
  source = (bmp_source_ptr)
    (*cinfo->mem->alloc_small) ((j_common_ptr)cinfo, JPOOL_IMAGE,
                                sizeof(bmp_source_struct));
  source->cinfo = cinfo;        /* make back link for subroutines */
=======
  source = (bmp_source_ptr) (*cinfo->mem->alloc_small)
    ((j_common_ptr) cinfo, JPOOL_IMAGE, SIZEOF(bmp_source_struct));
  source->cinfo = cinfo;	/* make back link for subroutines */
>>>>>>> 9fc018fd
  /* Fill in method ptrs, except get_pixel_rows which start_input sets */
  source->pub.start_input = start_input_bmp;
  source->pub.finish_input = finish_input_bmp;

<<<<<<< HEAD
  source->use_inversion_array = use_inversion_array;

  return (cjpeg_source_ptr)source;
=======
  return &source->pub;
>>>>>>> 9fc018fd
}

#endif /* BMP_SUPPORTED */<|MERGE_RESOLUTION|>--- conflicted
+++ resolved
@@ -3,18 +3,12 @@
  *
  * This file was part of the Independent JPEG Group's software:
  * Copyright (C) 1994-1996, Thomas G. Lane.
-<<<<<<< HEAD
  * Modified 2009-2017 by Guido Vollbeding.
  * libjpeg-turbo Modifications:
  * Modified 2011 by Siarhei Siamashka.
  * Copyright (C) 2015, 2017-2018, D. R. Commander.
  * For conditions of distribution and use, see the accompanying README.ijg
  * file.
-=======
- * Modified 2009-2019 by Guido Vollbeding.
- * This file is part of the Independent JPEG Group's software.
- * For conditions of distribution and use, see the accompanying README file.
->>>>>>> 9fc018fd
  *
  * This file contains routines to read input images in Microsoft "BMP"
  * format (MS Windows 3.x, OS/2 1.x, and OS/2 2.x flavors).
@@ -41,19 +35,7 @@
 /* Macros to deal with unsigned chars as efficiently as compiler allows */
 
 typedef unsigned char U_CHAR;
-<<<<<<< HEAD
 #define UCH(x)  ((int)(x))
-=======
-#define UCH(x)	((int) (x))
-#else /* !HAVE_UNSIGNED_CHAR */
-typedef char U_CHAR;
-#ifdef CHAR_IS_UNSIGNED
-#define UCH(x)	((int) (x))
-#else
-#define UCH(x)	((int) (x) & 0xFF)
-#endif
-#endif /* HAVE_UNSIGNED_CHAR */
->>>>>>> 9fc018fd
 
 
 #define ReadOK(file, buffer, len) \
@@ -79,24 +61,19 @@
   JDIMENSION source_row;        /* Current source row number */
   JDIMENSION row_width;         /* Physical width of scanlines in file */
 
-  int bits_per_pixel;           /* remembers 8- or 24-bit format */
+  int bits_per_pixel;           /* remembers 8-, 24-, or 32-bit format */
   int cmap_length;              /* colormap length */
 
   boolean use_inversion_array;  /* TRUE = preload the whole image, which is
                                    stored in bottom-up order, and feed it to
                                    the calling program in top-down order
 
-<<<<<<< HEAD
                                    FALSE = the calling program will maintain
                                    its own image buffer and read the rows in
                                    bottom-up order */
 
   U_CHAR *iobuffer;             /* I/O buffer (used to buffer a single row from
                                    disk if use_inversion_array == FALSE) */
-=======
-  int bits_per_pixel;		/* remembers 8-, 24-, or 32-bit format */
-  int cmap_length;		/* colormap length */
->>>>>>> 9fc018fd
 } bmp_source_struct;
 
 
@@ -145,6 +122,7 @@
     break;
   default:
     ERREXIT(sinfo->cinfo, JERR_BMP_BADCMAP);
+    break;
   }
 
   if (sinfo->cinfo->in_color_space == JCS_UNKNOWN && gray)
@@ -166,22 +144,14 @@
 get_8bit_row(j_compress_ptr cinfo, cjpeg_source_ptr sinfo)
 /* This version is for reading 8-bit colormap indexes */
 {
-<<<<<<< HEAD
   bmp_source_ptr source = (bmp_source_ptr)sinfo;
   register JSAMPARRAY colormap = source->colormap;
   int cmaplen = source->cmap_length;
   JSAMPARRAY image_ptr;
   register int t;
-=======
-  bmp_source_ptr source = (bmp_source_ptr) sinfo;
->>>>>>> 9fc018fd
   register JSAMPROW inptr, outptr;
-  register JSAMPARRAY colormap;
   register JDIMENSION col;
-  register int t;
-  int cmaplen;
-
-<<<<<<< HEAD
+
   if (source->use_inversion_array) {
     /* Fetch next row from virtual array */
     source->source_row--;
@@ -242,34 +212,16 @@
         outptr += ps;
       }
     }
-=======
-  /* Fetch next row from virtual array */
-  source->source_row--;
-  inptr = * (*cinfo->mem->access_virt_sarray) ((j_common_ptr) cinfo,
-    source->whole_image, source->source_row, (JDIMENSION) 1, FALSE);
-
-  /* Expand the colormap indexes to real data */
-  outptr = source->pub.buffer[0];
-  colormap = source->colormap;
-  cmaplen = source->cmap_length;
-  for (col = cinfo->image_width; col > 0; col--) {
-    t = GETJSAMPLE(*inptr++);
-    if (t >= cmaplen)
-      ERREXIT(cinfo, JERR_BMP_OUTOFRANGE);
-    *outptr++ = colormap[0][t];	/* can omit GETJSAMPLE() safely */
-    *outptr++ = colormap[1][t];
-    *outptr++ = colormap[2][t];
->>>>>>> 9fc018fd
   }
 
   return 1;
 }
+
 
 METHODDEF(JDIMENSION)
 get_24bit_row(j_compress_ptr cinfo, cjpeg_source_ptr sinfo)
 /* This version is for reading 24-bit pixels */
 {
-<<<<<<< HEAD
   bmp_source_ptr source = (bmp_source_ptr)sinfo;
   JSAMPARRAY image_ptr;
   register JSAMPROW inptr, outptr;
@@ -287,16 +239,6 @@
       ERREXIT(cinfo, JERR_INPUT_EOF);
     inptr = source->iobuffer;
   }
-=======
-  bmp_source_ptr source = (bmp_source_ptr) sinfo;
-  register JSAMPROW inptr, outptr;
-  register JDIMENSION col;
-
-  /* Fetch next row from virtual array */
-  source->source_row--;
-  inptr = * (*cinfo->mem->access_virt_sarray) ((j_common_ptr) cinfo,
-    source->whole_image, source->source_row, (JDIMENSION) 1, FALSE);
->>>>>>> 9fc018fd
 
   /* Transfer data.  Note source values are in BGR order
    * (even though Microsoft's own documents say the opposite).
@@ -338,11 +280,11 @@
   return 1;
 }
 
+
 METHODDEF(JDIMENSION)
 get_32bit_row(j_compress_ptr cinfo, cjpeg_source_ptr sinfo)
 /* This version is for reading 32-bit pixels */
 {
-<<<<<<< HEAD
   bmp_source_ptr source = (bmp_source_ptr)sinfo;
   JSAMPARRAY image_ptr;
   register JSAMPROW inptr, outptr;
@@ -360,16 +302,6 @@
       ERREXIT(cinfo, JERR_INPUT_EOF);
     inptr = source->iobuffer;
   }
-=======
-  bmp_source_ptr source = (bmp_source_ptr) sinfo;
-  register JSAMPROW inptr, outptr;
-  register JDIMENSION col;
-
-  /* Fetch next row from virtual array */
-  source->source_row--;
-  inptr = * (*cinfo->mem->access_virt_sarray) ((j_common_ptr) cinfo,
-    source->whole_image, source->source_row, (JDIMENSION) 1, FALSE);
->>>>>>> 9fc018fd
 
   /* Transfer data.  Note source values are in BGR order
    * (even though Microsoft's own documents say the opposite).
@@ -427,14 +359,9 @@
   bmp_source_ptr source = (bmp_source_ptr)sinfo;
   register FILE *infile = source->pub.input_file;
   register JSAMPROW out_ptr;
-<<<<<<< HEAD
   JSAMPARRAY image_ptr;
   JDIMENSION row;
   cd_progress_ptr progress = (cd_progress_ptr)cinfo->progress;
-=======
-  JDIMENSION row, col;
-  cd_progress_ptr progress = (cd_progress_ptr) cinfo->progress;
->>>>>>> 9fc018fd
 
   /* Read the data into a virtual array in input-file row order. */
   for (row = 0; row < cinfo->image_height; row++) {
@@ -443,7 +370,6 @@
       progress->pub.pass_limit = (long)cinfo->image_height;
       (*progress->pub.progress_monitor) ((j_common_ptr)cinfo);
     }
-<<<<<<< HEAD
     image_ptr = (*cinfo->mem->access_virt_sarray)
       ((j_common_ptr)cinfo, source->whole_image, row, (JDIMENSION)1, TRUE);
     out_ptr = image_ptr[0];
@@ -452,15 +378,6 @@
         ERREXIT(cinfo, JERR_INPUT_EOF);
       else
         ERREXIT(cinfo, JERR_FILE_READ);
-=======
-    out_ptr = * (*cinfo->mem->access_virt_sarray) ((j_common_ptr) cinfo,
-      source->whole_image, row, (JDIMENSION) 1, TRUE);
-    for (col = source->row_width; col > 0; col--) {
-      /* inline copy of read_byte() for speed */
-      if ((c = getc(infile)) == EOF)
-	ERREXIT(cinfo, JERR_INPUT_EOF);
-      *out_ptr++ = (JSAMPLE) c;
->>>>>>> 9fc018fd
     }
   }
   if (progress != NULL)
@@ -497,7 +414,6 @@
   bmp_source_ptr source = (bmp_source_ptr)sinfo;
   U_CHAR bmpfileheader[14];
   U_CHAR bmpinfoheader[64];
-<<<<<<< HEAD
 
 #define GET_2B(array, offset) \
   ((unsigned short)UCH(array[offset]) + \
@@ -519,25 +435,6 @@
   int mapentrysize = 0;         /* 0 indicates no colormap */
   int bPad;
   JDIMENSION row_width = 0;
-=======
-#define GET_2B(array, offset)  ((unsigned int) UCH(array[offset]) + \
-				(((unsigned int) UCH(array[offset+1])) << 8))
-#define GET_4B(array, offset)  ((INT32) UCH(array[offset]) + \
-				(((INT32) UCH(array[offset+1])) << 8) + \
-				(((INT32) UCH(array[offset+2])) << 16) + \
-				(((INT32) UCH(array[offset+3])) << 24))
-  INT32 bfOffBits;
-  INT32 headerSize;
-  INT32 biWidth;
-  INT32 biHeight;
-  unsigned int biPlanes;
-  INT32 biCompression;
-  INT32 biXPelsPerMeter,biYPelsPerMeter;
-  INT32 biClrUsed = 0;
-  int mapentrysize = 0;		/* 0 indicates no colormap */
-  INT32 bPad;
-  JDIMENSION row_width;
->>>>>>> 9fc018fd
 
   /* Read and verify the bitmap file header */
   if (!ReadOK(source->pub.input_file, bmpfileheader, 14))
@@ -555,52 +452,36 @@
   headerSize = GET_4B(bmpinfoheader, 0);
   if (headerSize < 12 || headerSize > 64)
     ERREXIT(cinfo, JERR_BMP_BADHEADER);
-<<<<<<< HEAD
   if (!ReadOK(source->pub.input_file, bmpinfoheader + 4, headerSize - 4))
-=======
-  if (! ReadOK(source->pub.input_file, bmpinfoheader + 4, headerSize - 4))
->>>>>>> 9fc018fd
     ERREXIT(cinfo, JERR_INPUT_EOF);
 
   switch (headerSize) {
   case 12:
     /* Decode OS/2 1.x header (Microsoft calls this a BITMAPCOREHEADER) */
-<<<<<<< HEAD
     biWidth = (int)GET_2B(bmpinfoheader, 4);
     biHeight = (int)GET_2B(bmpinfoheader, 6);
     biPlanes = GET_2B(bmpinfoheader, 8);
     source->bits_per_pixel = (int)GET_2B(bmpinfoheader, 10);
-=======
-    biWidth = (INT32) GET_2B(bmpinfoheader, 4);
-    biHeight = (INT32) GET_2B(bmpinfoheader, 6);
-    biPlanes = GET_2B(bmpinfoheader, 8);
-    source->bits_per_pixel = (int) GET_2B(bmpinfoheader, 10);
->>>>>>> 9fc018fd
 
     switch (source->bits_per_pixel) {
     case 8:                     /* colormapped image */
       mapentrysize = 3;         /* OS/2 uses RGBTRIPLE colormap */
       TRACEMS2(cinfo, 1, JTRC_BMP_OS2_MAPPED, biWidth, biHeight);
       break;
-<<<<<<< HEAD
     case 24:                    /* RGB image */
-      TRACEMS2(cinfo, 1, JTRC_BMP_OS2, biWidth, biHeight);
-=======
-    case 24:			/* RGB image */
-    case 32:			/* RGB image + Alpha channel */
-      TRACEMS3(cinfo, 1, JTRC_BMP_OS2, (int) biWidth, (int) biHeight,
-	       source->bits_per_pixel);
->>>>>>> 9fc018fd
+    case 32:                    /* RGB image + Alpha channel */
+      TRACEMS3(cinfo, 1, JTRC_BMP_OS2, biWidth, biHeight,
+               source->bits_per_pixel);
       break;
     default:
       ERREXIT(cinfo, JERR_BMP_BADDEPTH);
+      break;
     }
     break;
   case 40:
   case 64:
     /* Decode Windows 3.x header (Microsoft calls this a BITMAPINFOHEADER) */
     /* or OS/2 2.x header, which has additional fields that we ignore */
-<<<<<<< HEAD
     biWidth = (int)GET_4B(bmpinfoheader, 4);
     biHeight = (int)GET_4B(bmpinfoheader, 8);
     biPlanes = GET_2B(bmpinfoheader, 12);
@@ -608,15 +489,6 @@
     biCompression = GET_4B(bmpinfoheader, 16);
     biXPelsPerMeter = (int)GET_4B(bmpinfoheader, 24);
     biYPelsPerMeter = (int)GET_4B(bmpinfoheader, 28);
-=======
-    biWidth = GET_4B(bmpinfoheader, 4);
-    biHeight = GET_4B(bmpinfoheader, 8);
-    biPlanes = GET_2B(bmpinfoheader, 12);
-    source->bits_per_pixel = (int) GET_2B(bmpinfoheader, 14);
-    biCompression = GET_4B(bmpinfoheader, 16);
-    biXPelsPerMeter = GET_4B(bmpinfoheader, 24);
-    biYPelsPerMeter = GET_4B(bmpinfoheader, 28);
->>>>>>> 9fc018fd
     biClrUsed = GET_4B(bmpinfoheader, 32);
     /* biSizeImage, biClrImportant fields are ignored */
 
@@ -625,21 +497,13 @@
       mapentrysize = 4;         /* Windows uses RGBQUAD colormap */
       TRACEMS2(cinfo, 1, JTRC_BMP_MAPPED, biWidth, biHeight);
       break;
-<<<<<<< HEAD
     case 24:                    /* RGB image */
-      TRACEMS2(cinfo, 1, JTRC_BMP, biWidth, biHeight);
-      break;
     case 32:                    /* RGB image + Alpha channel */
-      TRACEMS2(cinfo, 1, JTRC_BMP, biWidth, biHeight);
-=======
-    case 24:			/* RGB image */
-    case 32:			/* RGB image + Alpha channel */
-      TRACEMS3(cinfo, 1, JTRC_BMP, (int) biWidth, (int) biHeight,
-	       source->bits_per_pixel);
->>>>>>> 9fc018fd
+      TRACEMS3(cinfo, 1, JTRC_BMP, biWidth, biHeight, source->bits_per_pixel);
       break;
     default:
       ERREXIT(cinfo, JERR_BMP_BADDEPTH);
+      break;
     }
     if (biCompression != 0)
       ERREXIT(cinfo, JERR_BMP_COMPRESSED);
@@ -653,14 +517,13 @@
     break;
   default:
     ERREXIT(cinfo, JERR_BMP_BADHEADER);
-    return;	/* avoid compiler warnings for uninitialized variables */
-  }
-
+    return;
+  }
+
+  if (biWidth <= 0 || biHeight <= 0)
+    ERREXIT(cinfo, JERR_BMP_EMPTY);
   if (biPlanes != 1)
     ERREXIT(cinfo, JERR_BMP_BADPLANES);
-  /* Sanity check for buffer allocation below */
-  if (biWidth <= 0 || biHeight <= 0 || (biWidth >> 24) || (biHeight >> 24))
-    ERREXIT(cinfo, JERR_BMP_OUTOFRANGE);
 
   /* Compute distance to bitmap data --- will adjust for colormap below */
   bPad = bfOffBits - (headerSize + 14);
@@ -672,15 +535,9 @@
     else if (biClrUsed > 256)
       ERREXIT(cinfo, JERR_BMP_BADCMAP);
     /* Allocate space to store the colormap */
-<<<<<<< HEAD
     source->colormap = (*cinfo->mem->alloc_sarray)
       ((j_common_ptr)cinfo, JPOOL_IMAGE, (JDIMENSION)biClrUsed, (JDIMENSION)3);
     source->cmap_length = (int)biClrUsed;
-=======
-    source->colormap = (*cinfo->mem->alloc_sarray) ((j_common_ptr) cinfo,
-      JPOOL_IMAGE, (JDIMENSION) biClrUsed, (JDIMENSION) 3);
-    source->cmap_length = (int) biClrUsed;
->>>>>>> 9fc018fd
     /* and read it from the file */
     read_colormap(source, (int)biClrUsed, mapentrysize);
     /* account for size of colormap */
@@ -772,14 +629,9 @@
       (unsigned long long)cinfo->input_components > 0xFFFFFFFFULL)
     ERREXIT(cinfo, JERR_WIDTH_OVERFLOW);
   /* Allocate one-row buffer for returned data */
-<<<<<<< HEAD
   source->pub.buffer = (*cinfo->mem->alloc_sarray)
     ((j_common_ptr)cinfo, JPOOL_IMAGE,
      (JDIMENSION)(biWidth * cinfo->input_components), (JDIMENSION)1);
-=======
-  source->pub.buffer = (*cinfo->mem->alloc_sarray) ((j_common_ptr) cinfo,
-    JPOOL_IMAGE, (JDIMENSION) (biWidth * 3), (JDIMENSION) 1);
->>>>>>> 9fc018fd
   source->pub.buffer_height = 1;
 
   cinfo->data_precision = 8;
@@ -809,27 +661,17 @@
   bmp_source_ptr source;
 
   /* Create module interface object */
-<<<<<<< HEAD
   source = (bmp_source_ptr)
     (*cinfo->mem->alloc_small) ((j_common_ptr)cinfo, JPOOL_IMAGE,
                                 sizeof(bmp_source_struct));
   source->cinfo = cinfo;        /* make back link for subroutines */
-=======
-  source = (bmp_source_ptr) (*cinfo->mem->alloc_small)
-    ((j_common_ptr) cinfo, JPOOL_IMAGE, SIZEOF(bmp_source_struct));
-  source->cinfo = cinfo;	/* make back link for subroutines */
->>>>>>> 9fc018fd
   /* Fill in method ptrs, except get_pixel_rows which start_input sets */
   source->pub.start_input = start_input_bmp;
   source->pub.finish_input = finish_input_bmp;
 
-<<<<<<< HEAD
   source->use_inversion_array = use_inversion_array;
 
   return (cjpeg_source_ptr)source;
-=======
-  return &source->pub;
->>>>>>> 9fc018fd
 }
 
 #endif /* BMP_SUPPORTED */