--- conflicted
+++ resolved
@@ -4,13 +4,8 @@
 
 cmake_minimum_required(VERSION 2.6)
 
-<<<<<<< HEAD
-project(libjpeg-turbo)
+project(libjpeg-turbo C)
 set(VERSION 1.1.90)
-=======
-project(libjpeg-turbo C)
-set(VERSION 1.1.0)
->>>>>>> 5d6f8582
 
 if(MINGW OR CYGWIN)
   execute_process(COMMAND "date" "+%Y%m%d" OUTPUT_VARIABLE BUILD)
