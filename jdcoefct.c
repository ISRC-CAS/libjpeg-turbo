--- conflicted
+++ resolved
@@ -5,13 +5,8 @@
  * Copyright (C) 1994-1997, Thomas G. Lane.
  * libjpeg-turbo Modifications:
  * Copyright 2009 Pierre Ossman <ossman@cendio.se> for Cendio AB
-<<<<<<< HEAD
  * Copyright (C) 2010, 2015-2016, 2019, D. R. Commander.
- * Copyright (C) 2015, Google, Inc.
-=======
- * Copyright (C) 2010, 2015-2016, D. R. Commander.
  * Copyright (C) 2015, 2020, Google, Inc.
->>>>>>> 89c88c25
  * For conditions of distribution and use, see the accompanying README.ijg
  * file.
  *
