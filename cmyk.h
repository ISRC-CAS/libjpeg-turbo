--- conflicted
+++ resolved
@@ -16,12 +16,7 @@
 
 #include <jinclude.h>
 #define JPEG_INTERNALS
-<<<<<<< HEAD
 #include "jpeglibint.h"
-#include "jconfigint.h"
-=======
-#include <jpeglib.h>
->>>>>>> eb0a024a
 
 
 /* Fully reversible */
