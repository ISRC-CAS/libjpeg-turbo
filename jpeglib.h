--- conflicted
+++ resolved
@@ -2,11 +2,8 @@
  * jpeglib.h
  *
  * Copyright (C) 1991-1998, Thomas G. Lane.
-<<<<<<< HEAD
- * Copyright (C) 2009, D. R. Commander.
-=======
  * Modified 2002-2009 by Guido Vollbeding.
->>>>>>> a4ecaacd
+ * Copyright (C) 2009-2010, D. R. Commander.
  * This file is part of the Independent JPEG Group's software.
  * For conditions of distribution and use, see the accompanying README file.
  *
@@ -18,10 +15,6 @@
 #ifndef JPEGLIB_H
 #define JPEGLIB_H
 
-#ifdef __cplusplus
-extern "C" {
-#endif
-
 /*
  * First we include the configuration files that record how this
  * installation of the JPEG library is set up.  jconfig.h can be
@@ -40,12 +33,6 @@
 extern "C" {
 #endif
 #endif
-
-/* Version ID for the JPEG library.
- * Might be useful for tests like "#if JPEG_LIB_VERSION >= 80".
- */
-
-#define JPEG_LIB_VERSION  80	/* Version 8.0 */
 
 
 /* Various constants determining the sizes of things.
@@ -153,6 +140,7 @@
    */
   JDIMENSION width_in_blocks;
   JDIMENSION height_in_blocks;
+#if JPEG_LIB_VERSION >= 70
   /* Size of a DCT block in samples,
    * reflecting any scaling we choose to apply during the DCT step.
    * Values from 1 to 16 are supported.
@@ -166,6 +154,21 @@
    * downsampled_width = ceil(image_width * Hi/Hmax * DCT_h_scaled_size/DCTSIZE)
    * and similarly for height.
    */
+#else
+  /* Size of a DCT block in samples.  Always DCTSIZE for compression.
+   * For decompression this is the size of the output from one DCT block,
+   * reflecting any scaling we choose to apply during the IDCT step.
+   * Values of 1,2,4,8 are likely to be supported.  Note that different
+   * components may receive different IDCT scalings.
+   */
+  int DCT_scaled_size;
+  /* The downsampled dimensions are the component's actual, unpadded number
+   * of samples at the main buffer (preprocessing/compression interface), thus
+   * downsampled_width = ceil(image_width * Hi/Hmax)
+   * and similarly for height.  For decompression, IDCT scaling is included, so
+   * downsampled_width = ceil(image_width * Hi/Hmax * DCT_scaled_size/DCTSIZE)
+   */
+#endif
   JDIMENSION downsampled_width;	 /* actual width in samples */
   JDIMENSION downsampled_height; /* actual height in samples */
   /* This flag is used only for decompression.  In cases where some of the
@@ -179,7 +182,7 @@
   int MCU_width;		/* number of blocks per MCU, horizontally */
   int MCU_height;		/* number of blocks per MCU, vertically */
   int MCU_blocks;		/* MCU_width * MCU_height */
-  int MCU_sample_width;	/* MCU width in samples: MCU_width * DCT_h_scaled_size */
+  int MCU_sample_width;		/* MCU width in samples, MCU_width*DCT_[h_]scaled_size */
   int last_col_width;		/* # of non-dummy blocks across in last MCU */
   int last_row_height;		/* # of non-dummy blocks down in last MCU */
 
@@ -315,6 +318,7 @@
    * helper routines to simplify changing parameters.
    */
 
+#if JPEG_LIB_VERSION >= 70
   unsigned int scale_num, scale_denom; /* fraction by which to scale image */
 
   JDIMENSION jpeg_width;	/* scaled JPEG image width */
@@ -325,6 +329,7 @@
    * You can also use jpeg_calc_jpeg_dimensions() to determine these values
    * in advance of calling jpeg_start_compress().
    */
+#endif
 
   int data_precision;		/* bits of precision in image data */
 
@@ -335,7 +340,9 @@
   /* comp_info[i] describes component that appears i'th in SOF */
 
   JQUANT_TBL * quant_tbl_ptrs[NUM_QUANT_TBLS];
+#if JPEG_LIB_VERSION >= 70
   int q_scale_factor[NUM_QUANT_TBLS];
+#endif
   /* ptrs to coefficient quantization tables, or NULL if not defined,
    * and corresponding scale factors (percentage, initialized 100).
    */
@@ -359,7 +366,9 @@
   boolean arith_code;		/* TRUE=arithmetic coding, FALSE=Huffman */
   boolean optimize_coding;	/* TRUE=optimize entropy encoding parms */
   boolean CCIR601_sampling;	/* TRUE=first samples are cosited */
+#if JPEG_LIB_VERSION >= 70
   boolean do_fancy_downsampling; /* TRUE=apply fancy downsampling */
+#endif
   int smoothing_factor;		/* 1..100, or 0 for no input smoothing */
   J_DCT_METHOD dct_method;	/* DCT algorithm selector */
 
@@ -403,8 +412,10 @@
   int max_h_samp_factor;	/* largest h_samp_factor */
   int max_v_samp_factor;	/* largest v_samp_factor */
 
+#if JPEG_LIB_VERSION >= 70
   int min_DCT_h_scaled_size;	/* smallest DCT_h_scaled_size of any component */
   int min_DCT_v_scaled_size;	/* smallest DCT_v_scaled_size of any component */
+#endif
 
   JDIMENSION total_iMCU_rows;	/* # of iMCU rows to be input to coef ctlr */
   /* The coefficient controller receives data in units of MCU rows as defined
@@ -431,9 +442,11 @@
 
   int Ss, Se, Ah, Al;		/* progressive JPEG parameters for scan */
 
+#if JPEG_LIB_VERSION >= 80
   int block_size;		/* the basic DCT block size: 1..16 */
   const int * natural_order;	/* natural-order position array */
   int lim_Se;			/* min( Se, DCTSIZE2-1 ) */
+#endif
 
   /*
    * Links to compression subobjects (methods and private variables of modules)
@@ -581,7 +594,9 @@
   jpeg_component_info * comp_info;
   /* comp_info[i] describes component that appears i'th in SOF */
 
+#if JPEG_LIB_VERSION >= 80
   boolean is_baseline;		/* TRUE if Baseline SOF0 encountered */
+#endif
   boolean progressive_mode;	/* TRUE if SOFn specifies progressive mode */
   boolean arith_code;		/* TRUE=arithmetic coding, FALSE=Huffman */
 
@@ -622,8 +637,12 @@
   int max_h_samp_factor;	/* largest h_samp_factor */
   int max_v_samp_factor;	/* largest v_samp_factor */
 
+#if JPEG_LIB_VERSION >= 70
   int min_DCT_h_scaled_size;	/* smallest DCT_h_scaled_size of any component */
   int min_DCT_v_scaled_size;	/* smallest DCT_v_scaled_size of any component */
+#else
+  int min_DCT_scaled_size;	/* smallest DCT_scaled_size of any component */
+#endif
 
   JDIMENSION total_iMCU_rows;	/* # of iMCU rows in image */
   /* The coefficient controller's input and output progress is measured in
@@ -631,7 +650,7 @@
    * in fully interleaved JPEG scans, but are used whether the scan is
    * interleaved or not.  We define an iMCU row as v_samp_factor DCT block
    * rows of each component.  Therefore, the IDCT output contains
-   * v_samp_factor*DCT_v_scaled_size sample rows of a component per iMCU row.
+   * v_samp_factor*DCT_[v_]scaled_size sample rows of a component per iMCU row.
    */
 
   JSAMPLE * sample_range_limit; /* table for fast range-limiting */
@@ -655,11 +674,13 @@
 
   int Ss, Se, Ah, Al;		/* progressive JPEG parameters for scan */
 
+#if JPEG_LIB_VERSION >= 80
   /* These fields are derived from Se of first SOS marker.
    */
   int block_size;		/* the basic DCT block size: 1..16 */
   const int * natural_order; /* natural-order position array for entropy decode */
   int lim_Se;			/* min( Se, DCTSIZE2-1 ) for entropy decode */
+#endif
 
   /* This field is shared between entropy decoder and marker parser.
    * It is either zero or the code of a JPEG marker that has been
@@ -890,14 +911,18 @@
 #define jpeg_destroy_decompress	jDestDecompress
 #define jpeg_stdio_dest		jStdDest
 #define jpeg_stdio_src		jStdSrc
+#if JPEG_LIB_VERSION >= 80
 #define jpeg_mem_dest		jMemDest
 #define jpeg_mem_src		jMemSrc
+#endif
 #define jpeg_set_defaults	jSetDefaults
 #define jpeg_set_colorspace	jSetColorspace
 #define jpeg_default_colorspace	jDefColorspace
 #define jpeg_set_quality	jSetQuality
 #define jpeg_set_linear_quality	jSetLQuality
+#if JPEG_LIB_VERSION >= 70
 #define jpeg_default_qtables	jDefQTables
+#endif
 #define jpeg_add_quant_table	jAddQuantTable
 #define jpeg_quality_scaling	jQualityScaling
 #define jpeg_simple_progression	jSimProgress
@@ -907,7 +932,9 @@
 #define jpeg_start_compress	jStrtCompress
 #define jpeg_write_scanlines	jWrtScanlines
 #define jpeg_finish_compress	jFinCompress
+#if JPEG_LIB_VERSION >= 70
 #define jpeg_calc_jpeg_dimensions	jCjpegDimensions
+#endif
 #define jpeg_write_raw_data	jWrtRawData
 #define jpeg_write_marker	jWrtMarker
 #define jpeg_write_m_header	jWrtMHeader
@@ -924,7 +951,9 @@
 #define jpeg_input_complete	jInComplete
 #define jpeg_new_colormap	jNewCMap
 #define jpeg_consume_input	jConsumeInput
+#if JPEG_LIB_VERSION >= 80
 #define jpeg_core_output_dimensions	jCoreDimensions
+#endif
 #define jpeg_calc_output_dimensions	jCalcDimensions
 #define jpeg_save_markers	jSaveMarkers
 #define jpeg_set_marker_processor	jSetMarker
@@ -969,6 +998,7 @@
 EXTERN(void) jpeg_stdio_dest JPP((j_compress_ptr cinfo, FILE * outfile));
 EXTERN(void) jpeg_stdio_src JPP((j_decompress_ptr cinfo, FILE * infile));
 
+#if JPEG_LIB_VERSION >= 80
 /* Data source and destination managers: memory buffers. */
 EXTERN(void) jpeg_mem_dest JPP((j_compress_ptr cinfo,
 			       unsigned char ** outbuffer,
@@ -976,6 +1006,7 @@
 EXTERN(void) jpeg_mem_src JPP((j_decompress_ptr cinfo,
 			      unsigned char * inbuffer,
 			      unsigned long insize));
+#endif
 
 /* Default parameter setup for compression */
 EXTERN(void) jpeg_set_defaults JPP((j_compress_ptr cinfo));
@@ -988,8 +1019,10 @@
 EXTERN(void) jpeg_set_linear_quality JPP((j_compress_ptr cinfo,
 					  int scale_factor,
 					  boolean force_baseline));
+#if JPEG_LIB_VERSION >= 70
 EXTERN(void) jpeg_default_qtables JPP((j_compress_ptr cinfo,
 				       boolean force_baseline));
+#endif
 EXTERN(void) jpeg_add_quant_table JPP((j_compress_ptr cinfo, int which_tbl,
 				       const unsigned int *basic_table,
 				       int scale_factor,
@@ -1009,15 +1042,17 @@
 					     JDIMENSION num_lines));
 EXTERN(void) jpeg_finish_compress JPP((j_compress_ptr cinfo));
 
+#if JPEG_LIB_VERSION >= 70
 /* Precalculate JPEG dimensions for current compression parameters. */
 EXTERN(void) jpeg_calc_jpeg_dimensions JPP((j_compress_ptr cinfo));
+#endif
 
 /* Replaces jpeg_write_scanlines when writing raw downsampled data. */
 EXTERN(JDIMENSION) jpeg_write_raw_data JPP((j_compress_ptr cinfo,
 					    JSAMPIMAGE data,
 					    JDIMENSION num_lines));
 
-/* Write a special marker.  See libjpeg.txt concerning safe usage. */
+/* Write a special marker.  See libjpeg.doc concerning safe usage. */
 EXTERN(void) jpeg_write_marker
 	JPP((j_compress_ptr cinfo, int marker,
 	     const JOCTET * dataptr, unsigned int datalen));
@@ -1071,7 +1106,9 @@
 #define JPEG_SCAN_COMPLETED	4 /* Completed last iMCU row of a scan */
 
 /* Precalculate output dimensions for current decompression parameters. */
+#if JPEG_LIB_VERSION >= 80
 EXTERN(void) jpeg_core_output_dimensions JPP((j_decompress_ptr cinfo));
+#endif
 EXTERN(void) jpeg_calc_output_dimensions JPP((j_decompress_ptr cinfo));
 
 /* Control saving of COM and APPn markers into marker_list. */
@@ -1167,14 +1204,9 @@
 #endif
 
 #ifdef __cplusplus
-<<<<<<< HEAD
-}
-#endif
-=======
 #ifndef DONT_USE_EXTERN_C
 }
 #endif
 #endif
->>>>>>> a4ecaacd
 
 #endif /* JPEGLIB_H */