--- conflicted
+++ resolved
@@ -3,19 +3,14 @@
  *
  * This file was part of the Independent JPEG Group's software:
  * Copyright (C) 1991-1998, Thomas G. Lane.
-<<<<<<< HEAD
  * Modified 2002-2009 by Guido Vollbeding.
+ * Lossless JPEG Modifications:
+ * Copyright (C) 1999, Ken Murchison.
  * libjpeg-turbo Modifications:
  * Copyright (C) 2009-2011, 2013-2014, 2016-2017, 2020, 2022, D. R. Commander.
  * Copyright (C) 2015, Google, Inc.
  * For conditions of distribution and use, see the accompanying README.ijg
  * file.
-=======
- * Lossless JPEG Modifications:
- * Copyright (C) 1999, Ken Murchison.
- * Copyright (C) 2022, D. R. Commander.
- * For conditions of distribution and use, see the accompanying README file.
->>>>>>> 217d1a75
  *
  * This file defines the application interface for the JPEG library.
  * Most applications using the library need only include this file,
@@ -50,7 +45,13 @@
  * if you want to be compatible.
  */
 
-<<<<<<< HEAD
+/* NOTE: In lossless mode, an MCU contains one or more samples rather than one
+ * or more 8x8 DCT blocks, so the term "data unit" is used to generically
+ * describe a sample in lossless mode or an 8x8 DCT block in lossy mode.  To
+ * preserve backward API/ABI compatibility, the field and macro names retain
+ * the "block" terminology.
+ */
+
 #define DCTSIZE             8   /* The basic DCT block is 8x8 samples */
 #define DCTSIZE2            64  /* DCTSIZE squared; # of elements in a block */
 #define NUM_QUANT_TBLS      4   /* Quantization tables are numbered 0..3 */
@@ -58,22 +59,6 @@
 #define NUM_ARITH_TBLS      16  /* Arith-coding tables are numbered 0..15 */
 #define MAX_COMPS_IN_SCAN   4   /* JPEG limit on # of components in one scan */
 #define MAX_SAMP_FACTOR     4   /* JPEG limit on sampling factors */
-=======
-/* NOTE: In lossless mode, an MCU contains one or more samples rather than one
- * or more 8x8 DCT blocks, so the term "data unit" is used to generically
- * describe a sample in lossless mode or an 8x8 DCT block in lossy mode.  To
- * preserve backward API/ABI compatibility, the field and macro names retain
- * the "block" terminology.
- */
-
-#define DCTSIZE		    8	/* The basic DCT block is 8x8 samples */
-#define DCTSIZE2	    64	/* DCTSIZE squared; # of elements in a block */
-#define NUM_QUANT_TBLS      4	/* Quantization tables are numbered 0..3 */
-#define NUM_HUFF_TBLS       4	/* Huffman tables are numbered 0..3 */
-#define NUM_ARITH_TBLS      16	/* Arith-coding tables are numbered 0..15 */
-#define MAX_COMPS_IN_SCAN   4	/* JPEG limit on # of components in one scan */
-#define MAX_SAMP_FACTOR     4	/* JPEG limit on sampling factors */
->>>>>>> 217d1a75
 /* Unfortunately, some bozo at Adobe saw no reason to be bound by the standard;
  * the PostScript DCT filter can emit files with many more than 10 blocks/MCU.
  * If you happen to run across such a file, you can up D_MAX_BLOCKS_IN_MCU
@@ -177,14 +162,9 @@
   /* Size of a data unit in samples.  Always DCTSIZE for lossy compression.
    * For lossy decompression this is the size of the output from one DCT block,
    * reflecting any scaling we choose to apply during the IDCT step.
-<<<<<<< HEAD
-   * Values from 1 to 16 are supported.
-   * Note that different components may receive different IDCT scalings.
-=======
-   * Values of 1,2,4,8 are likely to be supported.  Note that different
-   * components may receive different IDCT scalings.  In lossless mode, this is
-   * always equal to 1.
->>>>>>> 217d1a75
+   * Values from 1 to 16 are supported.  Note that different components may
+   * receive different IDCT scalings.  In lossless mode, this is always equal
+   * to 1.
    */
 #if JPEG_LIB_VERSION >= 70
   int DCT_h_scaled_size;
@@ -195,15 +175,10 @@
   /* The downsampled dimensions are the component's actual, unpadded number
    * of samples at the main buffer (preprocessing/compression interface), thus
    * downsampled_width = ceil(image_width * Hi/Hmax)
-<<<<<<< HEAD
-   * and similarly for height.  For decompression, IDCT scaling is included, so
-   * downsampled_width = ceil(image_width * Hi/Hmax * DCT_[h_]scaled_size/DCTSIZE)
-=======
    * and similarly for height.  For lossy decompression, IDCT scaling is
    * included, so
-   * downsampled_width = ceil(image_width * Hi/Hmax * DCT_scaled_size/DCTSIZE)
+   * downsampled_width = ceil(image_width * Hi/Hmax * DCT_[h_]scaled_size/DCTSIZE)
    * In lossless mode, these are always equal to the image width and height.
->>>>>>> 217d1a75
    */
   JDIMENSION downsampled_width;  /* actual width in samples */
   JDIMENSION downsampled_height; /* actual height in samples */
@@ -215,21 +190,12 @@
 
   /* These values are computed before starting a scan of the component. */
   /* The decompressor output side may not use these variables. */
-<<<<<<< HEAD
-  int MCU_width;                /* number of blocks per MCU, horizontally */
-  int MCU_height;               /* number of blocks per MCU, vertically */
+  int MCU_width;                /* number of data units per MCU, horizontally */
+  int MCU_height;               /* number of data units per MCU, vertically */
   int MCU_blocks;               /* MCU_width * MCU_height */
   int MCU_sample_width;         /* MCU width in samples, MCU_width*DCT_[h_]scaled_size */
-  int last_col_width;           /* # of non-dummy blocks across in last MCU */
-  int last_row_height;          /* # of non-dummy blocks down in last MCU */
-=======
-  int MCU_width;		/* number of data units per MCU, horizontally */
-  int MCU_height;		/* number of data units per MCU, vertically */
-  int MCU_blocks;		/* MCU_width * MCU_height */
-  int MCU_sample_width;		/* MCU width in samples, MCU_width*DCT_scaled_size */
-  int last_col_width;		/* # of non-dummy data units across in last MCU */
-  int last_row_height;		/* # of non-dummy data units down in last MCU */
->>>>>>> 217d1a75
+  int last_col_width;           /* # of non-dummy data units across in last MCU */
+  int last_row_height;          /* # of non-dummy data units down in last MCU */
 
   /* Saved quantization table for component; NULL if none yet saved.
    * See jdinput.c comments about the need for this information.
@@ -247,17 +213,12 @@
 typedef struct {
   int comps_in_scan;            /* number of components encoded in this scan */
   int component_index[MAX_COMPS_IN_SCAN]; /* their SOF/comp_info[] indexes */
-<<<<<<< HEAD
-  int Ss, Se;                   /* progressive JPEG spectral selection parms */
-  int Ah, Al;                   /* progressive JPEG successive approx. parms */
-=======
-  int Ss, Se;			/* progressive JPEG spectral selection parms
-				   (Ss is the predictor selection value in
-				   lossless mode) */
-  int Ah, Al;			/* progressive JPEG successive approx. parms
-				   (Al is the point transform value in lossless
-				   mode) */
->>>>>>> 217d1a75
+  int Ss, Se;                   /* progressive JPEG spectral selection parms
+                                   (Ss is the predictor selection value in
+                                   lossless mode) */
+  int Ah, Al;                   /* progressive JPEG successive approx. parms
+                                   (Al is the point transform value in lossless
+                                   mode) */
 } jpeg_scan_info;
 
 /* The decompressor can save APPn and COM markers in a list of these: */
@@ -483,21 +444,13 @@
   int min_DCT_v_scaled_size;    /* smallest DCT_v_scaled_size of any component */
 #endif
 
-<<<<<<< HEAD
-  JDIMENSION total_iMCU_rows;   /* # of iMCU rows to be input to coef ctlr */
-  /* The coefficient controller receives data in units of MCU rows as defined
-   * for fully interleaved scans (whether the JPEG file is interleaved or not).
-   * There are v_samp_factor * DCTSIZE sample rows of each component in an
-   * "iMCU" (interleaved MCU) row.
-=======
-  JDIMENSION total_iMCU_rows;	/* # of iMCU rows to be input to coefficient or
-				   difference controller */
+  JDIMENSION total_iMCU_rows;   /* # of iMCU rows to be input to coefficient or
+                                   difference controller */
   /* The coefficient or difference controller receives data in units of MCU
    * rows as defined for fully interleaved scans (whether the JPEG file is
    * interleaved or not).  In lossy mode, there are v_samp_factor * DCTSIZE
    * sample rows of each component in an "iMCU" (interleaved MCU) row.  In
    * lossless mode, total_iMCU_rows is always equal to the image height.
->>>>>>> 217d1a75
    */
 
   /*
@@ -507,35 +460,23 @@
   int comps_in_scan;            /* # of JPEG components in this scan */
   jpeg_component_info *cur_comp_info[MAX_COMPS_IN_SCAN];
   /* *cur_comp_info[i] describes component that appears i'th in SOS */
-<<<<<<< HEAD
 
   JDIMENSION MCUs_per_row;      /* # of MCUs across the image */
   JDIMENSION MCU_rows_in_scan;  /* # of MCU rows in the image */
 
-  int blocks_in_MCU;            /* # of DCT blocks per MCU */
-=======
-  
-  JDIMENSION MCUs_per_row;	/* # of MCUs across the image */
-  JDIMENSION MCU_rows_in_scan;	/* # of MCU rows in the image */
-  
-  int blocks_in_MCU;		/* # of data units per MCU */
->>>>>>> 217d1a75
+  int blocks_in_MCU;            /* # of data units per MCU */
   int MCU_membership[C_MAX_BLOCKS_IN_MCU];
   /* MCU_membership[i] is index in cur_comp_info of component owning */
   /* i'th data unit in an MCU */
 
-<<<<<<< HEAD
-  int Ss, Se, Ah, Al;           /* progressive JPEG parameters for scan */
+  int Ss, Se, Ah, Al;           /* progressive/lossless JPEG parameters for
+                                   scan */
 
 #if JPEG_LIB_VERSION >= 80
   int block_size;               /* the basic DCT block size: 1..16 */
   const int *natural_order;     /* natural-order position array */
   int lim_Se;                   /* min( Se, DCTSIZE2-1 ) */
 #endif
-=======
-  int Ss, Se, Ah, Al;		/* progressive/lossless JPEG parameters for
-				   scan */
->>>>>>> 217d1a75
 
   /*
    * Links to compression subobjects (methods and private variables of modules)
@@ -737,24 +678,14 @@
   int min_DCT_scaled_size;      /* smallest DCT_scaled_size of any component */
 #endif
 
-<<<<<<< HEAD
   JDIMENSION total_iMCU_rows;   /* # of iMCU rows in image */
-  /* The coefficient controller's input and output progress is measured in
-   * units of "iMCU" (interleaved MCU) rows.  These are the same as MCU rows
-   * in fully interleaved JPEG scans, but are used whether the scan is
-   * interleaved or not.  We define an iMCU row as v_samp_factor DCT block
-   * rows of each component.  Therefore, the IDCT output contains
-   * v_samp_factor*DCT_[v_]scaled_size sample rows of a component per iMCU row.
-=======
-  JDIMENSION total_iMCU_rows;	/* # of iMCU rows in image */
   /* The coefficient or difference controller's input and output progress is
    * measured in units of "iMCU" (interleaved MCU) rows.  These are the same as
    * MCU rows in fully interleaved JPEG scans, but are used whether the scan is
    * interleaved or not.  In lossy mode, we define an iMCU row as v_samp_factor
    * DCT block rows of each component.  Therefore, the IDCT output contains
-   * v_samp_factor*DCT_scaled_size sample rows of a component per iMCU row.  In
-   * lossless mode, total_iMCU_rows is always equal to the image height.
->>>>>>> 217d1a75
+   * v_samp_factor*DCT_[v_]scaled_size sample rows of a component per iMCU row.
+   * In lossless mode, total_iMCU_rows is always equal to the image height.
    */
 
   JSAMPLE *sample_range_limit;  /* table for fast range-limiting
@@ -775,17 +706,13 @@
   JDIMENSION MCUs_per_row;      /* # of MCUs across the image */
   JDIMENSION MCU_rows_in_scan;  /* # of MCU rows in the image */
 
-<<<<<<< HEAD
-  int blocks_in_MCU;            /* # of DCT blocks per MCU */
-=======
-  int blocks_in_MCU;		/* # of data units per MCU */
->>>>>>> 217d1a75
+  int blocks_in_MCU;            /* # of data units per MCU */
   int MCU_membership[D_MAX_BLOCKS_IN_MCU];
   /* MCU_membership[i] is index in cur_comp_info of component owning */
   /* i'th data unit in an MCU */
 
-<<<<<<< HEAD
-  int Ss, Se, Ah, Al;           /* progressive JPEG parameters for scan */
+  int Ss, Se, Ah, Al;           /* progressive/lossless JPEG parameters for
+                                   scan */
 
 #if JPEG_LIB_VERSION >= 80
   /* These fields are derived from Se of first SOS marker.
@@ -794,10 +721,6 @@
   const int *natural_order; /* natural-order position array for entropy decode */
   int lim_Se;                   /* min( Se, DCTSIZE2-1 ) for entropy decode */
 #endif
-=======
-  int Ss, Se, Ah, Al;		/* progressive/lossless JPEG parameters for
-				   scan */
->>>>>>> 217d1a75
 
   /* This field is shared between entropy decoder and marker parser.
    * It is either zero or the code of a JPEG marker that has been
@@ -1045,7 +968,6 @@
 /* Default parameter setup for compression */
 EXTERN(void) jpeg_set_defaults(j_compress_ptr cinfo);
 /* Compression parameter setup aids */
-<<<<<<< HEAD
 EXTERN(void) jpeg_set_colorspace(j_compress_ptr cinfo,
                                  J_COLOR_SPACE colorspace);
 EXTERN(void) jpeg_default_colorspace(j_compress_ptr cinfo);
@@ -1061,33 +983,13 @@
                                   const unsigned int *basic_table,
                                   int scale_factor, boolean force_baseline);
 EXTERN(int) jpeg_quality_scaling(int quality);
+EXTERN(void) jpeg_enable_lossless(j_compress_ptr cinfo,
+                                  int predictor_selection_value,
+                                  int point_transform);
 EXTERN(void) jpeg_simple_progression(j_compress_ptr cinfo);
 EXTERN(void) jpeg_suppress_tables(j_compress_ptr cinfo, boolean suppress);
 EXTERN(JQUANT_TBL *) jpeg_alloc_quant_table(j_common_ptr cinfo);
 EXTERN(JHUFF_TBL *) jpeg_alloc_huff_table(j_common_ptr cinfo);
-=======
-EXTERN(void) jpeg_set_colorspace JPP((j_compress_ptr cinfo,
-				      J_COLOR_SPACE colorspace));
-EXTERN(void) jpeg_default_colorspace JPP((j_compress_ptr cinfo));
-EXTERN(void) jpeg_set_quality JPP((j_compress_ptr cinfo, int quality,
-				   boolean force_baseline));
-EXTERN(void) jpeg_set_linear_quality JPP((j_compress_ptr cinfo,
-					  int scale_factor,
-					  boolean force_baseline));
-EXTERN(void) jpeg_add_quant_table JPP((j_compress_ptr cinfo, int which_tbl,
-				       const unsigned int *basic_table,
-				       int scale_factor,
-				       boolean force_baseline));
-EXTERN(int) jpeg_quality_scaling JPP((int quality));
-EXTERN(void) jpeg_enable_lossless JPP((j_compress_ptr cinfo,
-				       int predictor_selection_value,
-				       int point_transform));
-EXTERN(void) jpeg_simple_progression JPP((j_compress_ptr cinfo));
-EXTERN(void) jpeg_suppress_tables JPP((j_compress_ptr cinfo,
-				       boolean suppress));
-EXTERN(JQUANT_TBL *) jpeg_alloc_quant_table JPP((j_common_ptr cinfo));
-EXTERN(JHUFF_TBL *) jpeg_alloc_huff_table JPP((j_common_ptr cinfo));
->>>>>>> 217d1a75
 
 /* Main entry points for compression */
 EXTERN(void) jpeg_start_compress(j_compress_ptr cinfo,
