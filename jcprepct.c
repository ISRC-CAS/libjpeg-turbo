/*
 * jcprepct.c
 *
<<<<<<< HEAD
 * This file is part of the Independent JPEG Group's software:
 * Copyright (C) 1994-1996, Thomas G. Lane.
 * libjpeg-turbo Modifications:
 * Copyright (C) 2022, D. R. Commander.
 * For conditions of distribution and use, see the accompanying README.ijg
 * file.
=======
 * This file was part of the Independent JPEG Group's software:
 * Copyright (C) 1994-1996, Thomas G. Lane.
 * Lossless JPEG Modifications:
 * Copyright (C) 1999, Ken Murchison.
 * Copyright (C) 2022, D. R. Commander.
 * For conditions of distribution and use, see the accompanying README file.
>>>>>>> 217d1a75
 *
 * This file contains the compression preprocessing controller.
 * This controller manages the color conversion, downsampling,
 * and edge expansion steps.
 *
 * Most of the complexity here is associated with buffering input rows
 * as required by the downsampler.  See the comments at the head of
 * jcsample.c for the downsampler's needs.
 */

#define JPEG_INTERNALS
#include "jinclude.h"
#include "jpeglib.h"
#include "jsamplecomp.h"


/* At present, jcsample.c can request context rows only for smoothing.
 * In the future, we might also need context rows for CCIR601 sampling
 * or other more-complex downsampling procedures.  The code to support
 * context rows should be compiled only if needed.
 */
#ifdef INPUT_SMOOTHING_SUPPORTED
#define CONTEXT_ROWS_SUPPORTED
#endif


/*
 * For the simple (no-context-row) case, we just need to buffer one
 * row group's worth of pixels for the downsampling step.  At the bottom of
 * the image, we pad to a full row group by replicating the last pixel row.
 * The downsampler's last output row is then replicated if needed to pad
 * out to a full iMCU row.
 *
 * When providing context rows, we must buffer three row groups' worth of
 * pixels.  Three row groups are physically allocated, but the row pointer
 * arrays are made five row groups high, with the extra pointers above and
 * below "wrapping around" to point to the last and first real row groups.
 * This allows the downsampler to access the proper context rows.
 * At the top and bottom of the image, we create dummy context rows by
 * copying the first or last real pixel row.  This copying could be avoided
 * by pointer hacking as is done in jdmainct.c, but it doesn't seem worth the
 * trouble on the compression side.
 */


/* Private buffer controller object */

typedef struct {
  struct jpeg_c_prep_controller pub; /* public fields */

  /* Downsampling input buffer.  This buffer holds color-converted data
   * until we have enough to do a downsample step.
   */
  _JSAMPARRAY color_buf[MAX_COMPONENTS];

  JDIMENSION rows_to_go;        /* counts rows remaining in source image */
  int next_buf_row;             /* index of next row to store in color_buf */

#ifdef CONTEXT_ROWS_SUPPORTED   /* only needed for context case */
  int this_row_group;           /* starting row index of group to process */
  int next_buf_stop;            /* downsample when we reach this index */
#endif
} my_prep_controller;

typedef my_prep_controller *my_prep_ptr;


/*
 * Initialize for a processing pass.
 */

METHODDEF(void)
start_pass_prep(j_compress_ptr cinfo, J_BUF_MODE pass_mode)
{
  my_prep_ptr prep = (my_prep_ptr)cinfo->prep;

  if (pass_mode != JBUF_PASS_THRU)
    ERREXIT(cinfo, JERR_BAD_BUFFER_MODE);

  /* Initialize total-height counter for detecting bottom of image */
  prep->rows_to_go = cinfo->image_height;
  /* Mark the conversion buffer empty */
  prep->next_buf_row = 0;
#ifdef CONTEXT_ROWS_SUPPORTED
  /* Preset additional state variables for context mode.
   * These aren't used in non-context mode, so we needn't test which mode.
   */
  prep->this_row_group = 0;
  /* Set next_buf_stop to stop after two row groups have been read in. */
  prep->next_buf_stop = 2 * cinfo->max_v_samp_factor;
#endif
}


/*
 * Expand an image vertically from height input_rows to height output_rows,
 * by duplicating the bottom row.
 */

LOCAL(void)
expand_bottom_edge(_JSAMPARRAY image_data, JDIMENSION num_cols, int input_rows,
                   int output_rows)
{
  register int row;

  for (row = input_rows; row < output_rows; row++) {
    _jcopy_sample_rows(image_data, input_rows - 1, image_data, row, 1,
                       num_cols);
  }
}


/*
 * Process some data in the simple no-context case.
 *
 * Preprocessor output data is counted in "row groups".  A row group
 * is defined to be v_samp_factor sample rows of each component.
 * Downsampling will produce this much data from each max_v_samp_factor
 * input rows.
 */

METHODDEF(void)
pre_process_data(j_compress_ptr cinfo, _JSAMPARRAY input_buf,
                 JDIMENSION *in_row_ctr, JDIMENSION in_rows_avail,
                 _JSAMPIMAGE output_buf, JDIMENSION *out_row_group_ctr,
                 JDIMENSION out_row_groups_avail)
{
  my_prep_ptr prep = (my_prep_ptr)cinfo->prep;
  int numrows, ci;
  JDIMENSION inrows;
<<<<<<< HEAD
  jpeg_component_info *compptr;
=======
  jpeg_component_info * compptr;
  int data_unit = cinfo->master->lossless ? 1 : DCTSIZE;
>>>>>>> 217d1a75

  while (*in_row_ctr < in_rows_avail &&
         *out_row_group_ctr < out_row_groups_avail) {
    /* Do color conversion to fill the conversion buffer. */
    inrows = in_rows_avail - *in_row_ctr;
    numrows = cinfo->max_v_samp_factor - prep->next_buf_row;
    numrows = (int)MIN((JDIMENSION)numrows, inrows);
    (*cinfo->cconvert->_color_convert) (cinfo, input_buf + *in_row_ctr,
                                        prep->color_buf,
                                        (JDIMENSION)prep->next_buf_row,
                                        numrows);
    *in_row_ctr += numrows;
    prep->next_buf_row += numrows;
    prep->rows_to_go -= numrows;
    /* If at bottom of image, pad to fill the conversion buffer. */
    if (prep->rows_to_go == 0 &&
        prep->next_buf_row < cinfo->max_v_samp_factor) {
      for (ci = 0; ci < cinfo->num_components; ci++) {
        expand_bottom_edge(prep->color_buf[ci], cinfo->image_width,
                           prep->next_buf_row, cinfo->max_v_samp_factor);
      }
      prep->next_buf_row = cinfo->max_v_samp_factor;
    }
    /* If we've filled the conversion buffer, empty it. */
    if (prep->next_buf_row == cinfo->max_v_samp_factor) {
      (*cinfo->downsample->_downsample) (cinfo,
                                         prep->color_buf, (JDIMENSION)0,
                                         output_buf, *out_row_group_ctr);
      prep->next_buf_row = 0;
      (*out_row_group_ctr)++;
    }
    /* If at bottom of image, pad the output to a full iMCU height.
     * Note we assume the caller is providing a one-iMCU-height output buffer!
     */
    if (prep->rows_to_go == 0 && *out_row_group_ctr < out_row_groups_avail) {
      for (ci = 0, compptr = cinfo->comp_info; ci < cinfo->num_components;
<<<<<<< HEAD
           ci++, compptr++) {
        expand_bottom_edge(output_buf[ci], compptr->width_in_blocks * DCTSIZE,
                           (int)(*out_row_group_ctr * compptr->v_samp_factor),
                           (int)(out_row_groups_avail * compptr->v_samp_factor));
=======
	   ci++, compptr++) {
	expand_bottom_edge(output_buf[ci],
			   compptr->width_in_blocks * data_unit,
			   (int) (*out_row_group_ctr * compptr->v_samp_factor),
			   (int) (out_row_groups_avail * compptr->v_samp_factor));
>>>>>>> 217d1a75
      }
      *out_row_group_ctr = out_row_groups_avail;
      break;                    /* can exit outer loop without test */
    }
  }
}


#ifdef CONTEXT_ROWS_SUPPORTED

/*
 * Process some data in the context case.
 */

METHODDEF(void)
pre_process_context(j_compress_ptr cinfo, _JSAMPARRAY input_buf,
                    JDIMENSION *in_row_ctr, JDIMENSION in_rows_avail,
                    _JSAMPIMAGE output_buf, JDIMENSION *out_row_group_ctr,
                    JDIMENSION out_row_groups_avail)
{
  my_prep_ptr prep = (my_prep_ptr)cinfo->prep;
  int numrows, ci;
  int buf_height = cinfo->max_v_samp_factor * 3;
  JDIMENSION inrows;

  while (*out_row_group_ctr < out_row_groups_avail) {
    if (*in_row_ctr < in_rows_avail) {
      /* Do color conversion to fill the conversion buffer. */
      inrows = in_rows_avail - *in_row_ctr;
      numrows = prep->next_buf_stop - prep->next_buf_row;
      numrows = (int)MIN((JDIMENSION)numrows, inrows);
      (*cinfo->cconvert->_color_convert) (cinfo, input_buf + *in_row_ctr,
                                          prep->color_buf,
                                          (JDIMENSION)prep->next_buf_row,
                                          numrows);
      /* Pad at top of image, if first time through */
      if (prep->rows_to_go == cinfo->image_height) {
        for (ci = 0; ci < cinfo->num_components; ci++) {
          int row;
          for (row = 1; row <= cinfo->max_v_samp_factor; row++) {
            _jcopy_sample_rows(prep->color_buf[ci], 0, prep->color_buf[ci],
                               -row, 1, cinfo->image_width);
          }
        }
      }
      *in_row_ctr += numrows;
      prep->next_buf_row += numrows;
      prep->rows_to_go -= numrows;
    } else {
      /* Return for more data, unless we are at the bottom of the image. */
      if (prep->rows_to_go != 0)
        break;
      /* When at bottom of image, pad to fill the conversion buffer. */
      if (prep->next_buf_row < prep->next_buf_stop) {
        for (ci = 0; ci < cinfo->num_components; ci++) {
          expand_bottom_edge(prep->color_buf[ci], cinfo->image_width,
                             prep->next_buf_row, prep->next_buf_stop);
        }
        prep->next_buf_row = prep->next_buf_stop;
      }
    }
    /* If we've gotten enough data, downsample a row group. */
    if (prep->next_buf_row == prep->next_buf_stop) {
      (*cinfo->downsample->_downsample) (cinfo, prep->color_buf,
                                         (JDIMENSION)prep->this_row_group,
                                         output_buf, *out_row_group_ctr);
      (*out_row_group_ctr)++;
      /* Advance pointers with wraparound as necessary. */
      prep->this_row_group += cinfo->max_v_samp_factor;
      if (prep->this_row_group >= buf_height)
        prep->this_row_group = 0;
      if (prep->next_buf_row >= buf_height)
        prep->next_buf_row = 0;
      prep->next_buf_stop = prep->next_buf_row + cinfo->max_v_samp_factor;
    }
  }
}


/*
 * Create the wrapped-around downsampling input buffer needed for context mode.
 */

LOCAL(void)
create_context_buffer(j_compress_ptr cinfo)
{
  my_prep_ptr prep = (my_prep_ptr)cinfo->prep;
  int rgroup_height = cinfo->max_v_samp_factor;
  int ci, i;
<<<<<<< HEAD
  jpeg_component_info *compptr;
  _JSAMPARRAY true_buffer, fake_buffer;
=======
  jpeg_component_info * compptr;
  JSAMPARRAY true_buffer, fake_buffer;
  int data_unit = cinfo->master->lossless ? 1 : DCTSIZE;
>>>>>>> 217d1a75

  /* Grab enough space for fake row pointers for all the components;
   * we need five row groups' worth of pointers for each component.
   */
  fake_buffer = (_JSAMPARRAY)
    (*cinfo->mem->alloc_small) ((j_common_ptr)cinfo, JPOOL_IMAGE,
                                (cinfo->num_components * 5 * rgroup_height) *
                                sizeof(_JSAMPROW));

  for (ci = 0, compptr = cinfo->comp_info; ci < cinfo->num_components;
       ci++, compptr++) {
    /* Allocate the actual buffer space (3 row groups) for this component.
     * We make the buffer wide enough to allow the downsampler to edge-expand
     * horizontally within the buffer, if it so chooses.
     */
<<<<<<< HEAD
    true_buffer = (_JSAMPARRAY)(*cinfo->mem->alloc_sarray)
      ((j_common_ptr)cinfo, JPOOL_IMAGE,
       (JDIMENSION)(((long)compptr->width_in_blocks * DCTSIZE *
                     cinfo->max_h_samp_factor) / compptr->h_samp_factor),
       (JDIMENSION)(3 * rgroup_height));
=======
    true_buffer = (*cinfo->mem->alloc_sarray)
      ((j_common_ptr) cinfo, JPOOL_IMAGE,
       (JDIMENSION) (((long) compptr->width_in_blocks * data_unit *
		      cinfo->max_h_samp_factor) / compptr->h_samp_factor),
       (JDIMENSION) (3 * rgroup_height));
>>>>>>> 217d1a75
    /* Copy true buffer row pointers into the middle of the fake row array */
    memcpy(fake_buffer + rgroup_height, true_buffer,
           3 * rgroup_height * sizeof(_JSAMPROW));
    /* Fill in the above and below wraparound pointers */
    for (i = 0; i < rgroup_height; i++) {
      fake_buffer[i] = true_buffer[2 * rgroup_height + i];
      fake_buffer[4 * rgroup_height + i] = true_buffer[i];
    }
    prep->color_buf[ci] = fake_buffer + rgroup_height;
    fake_buffer += 5 * rgroup_height; /* point to space for next component */
  }
}

#endif /* CONTEXT_ROWS_SUPPORTED */


/*
 * Initialize preprocessing controller.
 */

GLOBAL(void)
_jinit_c_prep_controller(j_compress_ptr cinfo, boolean need_full_buffer)
{
  my_prep_ptr prep;
  int ci;
<<<<<<< HEAD
  jpeg_component_info *compptr;

  if (cinfo->data_precision != BITS_IN_JSAMPLE)
    ERREXIT1(cinfo, JERR_BAD_PRECISION, cinfo->data_precision);
=======
  jpeg_component_info * compptr;
  int data_unit = cinfo->master->lossless ? 1 : DCTSIZE;
>>>>>>> 217d1a75

  if (need_full_buffer)         /* safety check */
    ERREXIT(cinfo, JERR_BAD_BUFFER_MODE);

  prep = (my_prep_ptr)
    (*cinfo->mem->alloc_small) ((j_common_ptr)cinfo, JPOOL_IMAGE,
                                sizeof(my_prep_controller));
  cinfo->prep = (struct jpeg_c_prep_controller *)prep;
  prep->pub.start_pass = start_pass_prep;

  /* Allocate the color conversion buffer.
   * We make the buffer wide enough to allow the downsampler to edge-expand
   * horizontally within the buffer, if it so chooses.
   */
  if (cinfo->downsample->need_context_rows) {
    /* Set up to provide context rows */
#ifdef CONTEXT_ROWS_SUPPORTED
    prep->pub._pre_process_data = pre_process_context;
    create_context_buffer(cinfo);
#else
    ERREXIT(cinfo, JERR_NOT_COMPILED);
#endif
  } else {
    /* No context, just make it tall enough for one row group */
    prep->pub._pre_process_data = pre_process_data;
    for (ci = 0, compptr = cinfo->comp_info; ci < cinfo->num_components;
<<<<<<< HEAD
         ci++, compptr++) {
      prep->color_buf[ci] = (_JSAMPARRAY)(*cinfo->mem->alloc_sarray)
        ((j_common_ptr)cinfo, JPOOL_IMAGE,
         (JDIMENSION)(((long)compptr->width_in_blocks * DCTSIZE *
                       cinfo->max_h_samp_factor) / compptr->h_samp_factor),
         (JDIMENSION)cinfo->max_v_samp_factor);
=======
	 ci++, compptr++) {
      prep->color_buf[ci] = (*cinfo->mem->alloc_sarray)
	((j_common_ptr) cinfo, JPOOL_IMAGE,
	 (JDIMENSION) (((long) compptr->width_in_blocks * data_unit *
			cinfo->max_h_samp_factor) / compptr->h_samp_factor),
	 (JDIMENSION) cinfo->max_v_samp_factor);
>>>>>>> 217d1a75
    }
  }
}<|MERGE_RESOLUTION|>--- conflicted
+++ resolved
@@ -1,21 +1,14 @@
 /*
  * jcprepct.c
  *
-<<<<<<< HEAD
- * This file is part of the Independent JPEG Group's software:
+ * This file was part of the Independent JPEG Group's software:
  * Copyright (C) 1994-1996, Thomas G. Lane.
+ * Lossless JPEG Modifications:
+ * Copyright (C) 1999, Ken Murchison.
  * libjpeg-turbo Modifications:
  * Copyright (C) 2022, D. R. Commander.
  * For conditions of distribution and use, see the accompanying README.ijg
  * file.
-=======
- * This file was part of the Independent JPEG Group's software:
- * Copyright (C) 1994-1996, Thomas G. Lane.
- * Lossless JPEG Modifications:
- * Copyright (C) 1999, Ken Murchison.
- * Copyright (C) 2022, D. R. Commander.
- * For conditions of distribution and use, see the accompanying README file.
->>>>>>> 217d1a75
  *
  * This file contains the compression preprocessing controller.
  * This controller manages the color conversion, downsampling,
@@ -146,12 +139,8 @@
   my_prep_ptr prep = (my_prep_ptr)cinfo->prep;
   int numrows, ci;
   JDIMENSION inrows;
-<<<<<<< HEAD
   jpeg_component_info *compptr;
-=======
-  jpeg_component_info * compptr;
   int data_unit = cinfo->master->lossless ? 1 : DCTSIZE;
->>>>>>> 217d1a75
 
   while (*in_row_ctr < in_rows_avail &&
          *out_row_group_ctr < out_row_groups_avail) {
@@ -188,18 +177,11 @@
      */
     if (prep->rows_to_go == 0 && *out_row_group_ctr < out_row_groups_avail) {
       for (ci = 0, compptr = cinfo->comp_info; ci < cinfo->num_components;
-<<<<<<< HEAD
            ci++, compptr++) {
-        expand_bottom_edge(output_buf[ci], compptr->width_in_blocks * DCTSIZE,
+        expand_bottom_edge(output_buf[ci],
+                           compptr->width_in_blocks * data_unit,
                            (int)(*out_row_group_ctr * compptr->v_samp_factor),
                            (int)(out_row_groups_avail * compptr->v_samp_factor));
-=======
-	   ci++, compptr++) {
-	expand_bottom_edge(output_buf[ci],
-			   compptr->width_in_blocks * data_unit,
-			   (int) (*out_row_group_ctr * compptr->v_samp_factor),
-			   (int) (out_row_groups_avail * compptr->v_samp_factor));
->>>>>>> 217d1a75
       }
       *out_row_group_ctr = out_row_groups_avail;
       break;                    /* can exit outer loop without test */
@@ -289,14 +271,9 @@
   my_prep_ptr prep = (my_prep_ptr)cinfo->prep;
   int rgroup_height = cinfo->max_v_samp_factor;
   int ci, i;
-<<<<<<< HEAD
   jpeg_component_info *compptr;
   _JSAMPARRAY true_buffer, fake_buffer;
-=======
-  jpeg_component_info * compptr;
-  JSAMPARRAY true_buffer, fake_buffer;
   int data_unit = cinfo->master->lossless ? 1 : DCTSIZE;
->>>>>>> 217d1a75
 
   /* Grab enough space for fake row pointers for all the components;
    * we need five row groups' worth of pointers for each component.
@@ -312,19 +289,11 @@
      * We make the buffer wide enough to allow the downsampler to edge-expand
      * horizontally within the buffer, if it so chooses.
      */
-<<<<<<< HEAD
     true_buffer = (_JSAMPARRAY)(*cinfo->mem->alloc_sarray)
       ((j_common_ptr)cinfo, JPOOL_IMAGE,
-       (JDIMENSION)(((long)compptr->width_in_blocks * DCTSIZE *
+       (JDIMENSION)(((long)compptr->width_in_blocks * data_unit *
                      cinfo->max_h_samp_factor) / compptr->h_samp_factor),
        (JDIMENSION)(3 * rgroup_height));
-=======
-    true_buffer = (*cinfo->mem->alloc_sarray)
-      ((j_common_ptr) cinfo, JPOOL_IMAGE,
-       (JDIMENSION) (((long) compptr->width_in_blocks * data_unit *
-		      cinfo->max_h_samp_factor) / compptr->h_samp_factor),
-       (JDIMENSION) (3 * rgroup_height));
->>>>>>> 217d1a75
     /* Copy true buffer row pointers into the middle of the fake row array */
     memcpy(fake_buffer + rgroup_height, true_buffer,
            3 * rgroup_height * sizeof(_JSAMPROW));
@@ -350,15 +319,11 @@
 {
   my_prep_ptr prep;
   int ci;
-<<<<<<< HEAD
   jpeg_component_info *compptr;
+  int data_unit = cinfo->master->lossless ? 1 : DCTSIZE;
 
   if (cinfo->data_precision != BITS_IN_JSAMPLE)
     ERREXIT1(cinfo, JERR_BAD_PRECISION, cinfo->data_precision);
-=======
-  jpeg_component_info * compptr;
-  int data_unit = cinfo->master->lossless ? 1 : DCTSIZE;
->>>>>>> 217d1a75
 
   if (need_full_buffer)         /* safety check */
     ERREXIT(cinfo, JERR_BAD_BUFFER_MODE);
@@ -385,21 +350,12 @@
     /* No context, just make it tall enough for one row group */
     prep->pub._pre_process_data = pre_process_data;
     for (ci = 0, compptr = cinfo->comp_info; ci < cinfo->num_components;
-<<<<<<< HEAD
          ci++, compptr++) {
       prep->color_buf[ci] = (_JSAMPARRAY)(*cinfo->mem->alloc_sarray)
         ((j_common_ptr)cinfo, JPOOL_IMAGE,
-         (JDIMENSION)(((long)compptr->width_in_blocks * DCTSIZE *
+         (JDIMENSION)(((long)compptr->width_in_blocks * data_unit *
                        cinfo->max_h_samp_factor) / compptr->h_samp_factor),
          (JDIMENSION)cinfo->max_v_samp_factor);
-=======
-	 ci++, compptr++) {
-      prep->color_buf[ci] = (*cinfo->mem->alloc_sarray)
-	((j_common_ptr) cinfo, JPOOL_IMAGE,
-	 (JDIMENSION) (((long) compptr->width_in_blocks * data_unit *
-			cinfo->max_h_samp_factor) / compptr->h_samp_factor),
-	 (JDIMENSION) cinfo->max_v_samp_factor);
->>>>>>> 217d1a75
     }
   }
 }