/*
 * jdtrans.c
 *
 * This file was part of the Independent JPEG Group's software:
 * Copyright (C) 1995-1997, Thomas G. Lane.
<<<<<<< HEAD
 * libjpeg-turbo Modifications:
 * Copyright (C) 2020, 2022, D. R. Commander.
 * For conditions of distribution and use, see the accompanying README.ijg
 * file.
=======
 * Lossless JPEG Modifications:
 * Copyright (C) 2022, D. R. Commander.
 * For conditions of distribution and use, see the accompanying README file.
>>>>>>> 217d1a75
 *
 * This file contains library routines for transcoding decompression,
 * that is, reading raw DCT coefficient arrays from an input JPEG file.
 * The routines in jdapimin.c will also be needed by a transcoder.
 */

#define JPEG_INTERNALS
#include "jinclude.h"
#include "jpeglib.h"
#include "jpegapicomp.h"


/* Forward declarations */
LOCAL(void) transdecode_master_selection(j_decompress_ptr cinfo);


/*
 * Read the coefficient arrays from a JPEG file.
 * jpeg_read_header must be completed before calling this.
 *
 * The entire image is read into a set of virtual coefficient-block arrays,
 * one per component.  The return value is a pointer to the array of
 * virtual-array descriptors.  These can be manipulated directly via the
 * JPEG memory manager, or handed off to jpeg_write_coefficients().
 * To release the memory occupied by the virtual arrays, call
 * jpeg_finish_decompress() when done with the data.
 *
 * An alternative usage is to simply obtain access to the coefficient arrays
 * during a buffered-image-mode decompression operation.  This is allowed
 * after any jpeg_finish_output() call.  The arrays can be accessed until
 * jpeg_finish_decompress() is called.  (Note that any call to the library
 * may reposition the arrays, so don't rely on access_virt_barray() results
 * to stay valid across library calls.)
 *
 * Returns NULL if suspended.  This case need be checked only if
 * a suspending data source is used.
 */

GLOBAL(jvirt_barray_ptr *)
jpeg_read_coefficients(j_decompress_ptr cinfo)
{
  if (cinfo->master->lossless)
    ERREXIT(cinfo, JERR_NOTIMPL);

  if (cinfo->global_state == DSTATE_READY) {
    /* First call: initialize active modules */
    transdecode_master_selection(cinfo);
    cinfo->global_state = DSTATE_RDCOEFS;
  }
  if (cinfo->global_state == DSTATE_RDCOEFS) {
    /* Absorb whole file into the coef buffer */
    for (;;) {
      int retcode;
      /* Call progress monitor hook if present */
      if (cinfo->progress != NULL)
        (*cinfo->progress->progress_monitor) ((j_common_ptr)cinfo);
      /* Absorb some more input */
      retcode = (*cinfo->inputctl->consume_input) (cinfo);
      if (retcode == JPEG_SUSPENDED)
        return NULL;
      if (retcode == JPEG_REACHED_EOI)
        break;
      /* Advance progress counter if appropriate */
      if (cinfo->progress != NULL &&
          (retcode == JPEG_ROW_COMPLETED || retcode == JPEG_REACHED_SOS)) {
        if (++cinfo->progress->pass_counter >= cinfo->progress->pass_limit) {
          /* startup underestimated number of scans; ratchet up one scan */
          cinfo->progress->pass_limit += (long)cinfo->total_iMCU_rows;
        }
      }
    }
    /* Set state so that jpeg_finish_decompress does the right thing */
    cinfo->global_state = DSTATE_STOPPING;
  }
  /* At this point we should be in state DSTATE_STOPPING if being used
   * standalone, or in state DSTATE_BUFIMAGE if being invoked to get access
   * to the coefficients during a full buffered-image-mode decompression.
   */
  if ((cinfo->global_state == DSTATE_STOPPING ||
       cinfo->global_state == DSTATE_BUFIMAGE) && cinfo->buffered_image) {
    return cinfo->coef->coef_arrays;
  }
  /* Oops, improper usage */
  ERREXIT1(cinfo, JERR_BAD_STATE, cinfo->global_state);
  return NULL;                  /* keep compiler happy */
}


/*
 * Master selection of decompression modules for transcoding.
 * This substitutes for jdmaster.c's initialization of the full decompressor.
 */

LOCAL(void)
transdecode_master_selection(j_decompress_ptr cinfo)
{
  /* This is effectively a buffered-image operation. */
  cinfo->buffered_image = TRUE;

#if JPEG_LIB_VERSION >= 80
  /* Compute output image dimensions and related values. */
  jpeg_core_output_dimensions(cinfo);
#endif

  /* Entropy decoding: either Huffman or arithmetic coding. */
  if (cinfo->arith_code) {
#ifdef D_ARITH_CODING_SUPPORTED
    jinit_arith_decoder(cinfo);
#else
    ERREXIT(cinfo, JERR_ARITH_NOTIMPL);
#endif
  } else {
    if (cinfo->progressive_mode) {
#ifdef D_PROGRESSIVE_SUPPORTED
      jinit_phuff_decoder(cinfo);
#else
      ERREXIT(cinfo, JERR_NOT_COMPILED);
#endif
    } else
      jinit_huff_decoder(cinfo);
  }

  /* Always get a full-image coefficient buffer. */
  if (cinfo->data_precision == 12)
    j12init_d_coef_controller(cinfo, TRUE);
  else
    jinit_d_coef_controller(cinfo, TRUE);

  /* We can now tell the memory manager to allocate virtual arrays. */
  (*cinfo->mem->realize_virt_arrays) ((j_common_ptr)cinfo);

  /* Initialize input side of decompressor to consume first scan. */
  (*cinfo->inputctl->start_input_pass) (cinfo);

  /* Initialize progress monitoring. */
  if (cinfo->progress != NULL) {
    int nscans;
    /* Estimate number of scans to set pass_limit. */
    if (cinfo->progressive_mode) {
      /* Arbitrarily estimate 2 interleaved DC scans + 3 AC scans/component. */
      nscans = 2 + 3 * cinfo->num_components;
    } else if (cinfo->inputctl->has_multiple_scans) {
      /* For a nonprogressive multiscan file, estimate 1 scan per component. */
      nscans = cinfo->num_components;
    } else {
      nscans = 1;
    }
    cinfo->progress->pass_counter = 0L;
    cinfo->progress->pass_limit = (long)cinfo->total_iMCU_rows * nscans;
    cinfo->progress->completed_passes = 0;
    cinfo->progress->total_passes = 1;
  }
}<|MERGE_RESOLUTION|>--- conflicted
+++ resolved
@@ -3,16 +3,10 @@
  *
  * This file was part of the Independent JPEG Group's software:
  * Copyright (C) 1995-1997, Thomas G. Lane.
-<<<<<<< HEAD
  * libjpeg-turbo Modifications:
  * Copyright (C) 2020, 2022, D. R. Commander.
  * For conditions of distribution and use, see the accompanying README.ijg
  * file.
-=======
- * Lossless JPEG Modifications:
- * Copyright (C) 2022, D. R. Commander.
- * For conditions of distribution and use, see the accompanying README file.
->>>>>>> 217d1a75
  *
  * This file contains library routines for transcoding decompression,
  * that is, reading raw DCT coefficient arrays from an input JPEG file.
