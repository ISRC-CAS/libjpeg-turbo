--- conflicted
+++ resolved
@@ -1,10 +1,6 @@
 /*
-<<<<<<< HEAD
- * Copyright (C)2011-2012, 2014-2015, 2017-2018, 2022 D. R. Commander.
-=======
- * Copyright (C)2011-2012, 2014-2015, 2017-2018, 2023 D. R. Commander.
->>>>>>> edbb7e6d
- *                                                    All Rights Reserved.
+ * Copyright (C)2011-2012, 2014-2015, 2017-2018, 2022-2023 D. R. Commander.
+ *                                                         All Rights Reserved.
  *
  * Redistribution and use in source and binary forms, with or without
  * modification, are permitted provided that the following conditions are met:
