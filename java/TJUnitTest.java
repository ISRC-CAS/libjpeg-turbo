--- conflicted
+++ resolved
@@ -1,9 +1,5 @@
 /*
-<<<<<<< HEAD
- * Copyright (C)2011-2018, 2022 D. R. Commander.  All Rights Reserved.
-=======
- * Copyright (C)2011-2018, 2023 D. R. Commander.  All Rights Reserved.
->>>>>>> 94a2b953
+ * Copyright (C)2011-2018, 2022-2023 D. R. Commander.  All Rights Reserved.
  *
  * Redistribution and use in source and binary forms, with or without
  * modification, are permitted provided that the following conditions are met:
@@ -54,12 +50,8 @@
     System.out.println("Options:");
     System.out.println("-yuv = test YUV encoding/decoding support");
     System.out.println("-noyuvpad = do not pad each line of each Y, U, and V plane to the nearest");
-<<<<<<< HEAD
-    System.out.println("            4-byte boundary");
+    System.out.println("            multiple of 4 bytes");
     System.out.println("-lossless = test lossless JPEG compression/decompression");
-=======
-    System.out.println("            multiple of 4 bytes");
->>>>>>> 94a2b953
     System.out.println("-bi = test BufferedImage support\n");
     System.exit(1);
   }
@@ -101,13 +93,9 @@
   };
 
   private static boolean doYUV = false;
-<<<<<<< HEAD
   private static boolean lossless = false;
   private static int psv = 1;
-  private static int pad = 4;
-=======
   private static int yuvAlign = 4;
->>>>>>> 94a2b953
   private static boolean bi = false;
 
   private static int exitStatus = 0;
@@ -938,13 +926,9 @@
         if (argv[i].equalsIgnoreCase("-yuv"))
           doYUV = true;
         else if (argv[i].equalsIgnoreCase("-noyuvpad"))
-<<<<<<< HEAD
-          pad = 1;
+          yuvAlign = 1;
         else if (argv[i].equalsIgnoreCase("-lossless"))
           lossless = true;
-=======
-          yuvAlign = 1;
->>>>>>> 94a2b953
         else if (argv[i].equalsIgnoreCase("-bi")) {
           bi = true;
           testName = "javabitest";
