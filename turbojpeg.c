/*
 * Copyright (C)2009-2023 D. R. Commander.  All Rights Reserved.
 * Copyright (C)2021 Alex Richardson.  All Rights Reserved.
 *
 * Redistribution and use in source and binary forms, with or without
 * modification, are permitted provided that the following conditions are met:
 *
 * - Redistributions of source code must retain the above copyright notice,
 *   this list of conditions and the following disclaimer.
 * - Redistributions in binary form must reproduce the above copyright notice,
 *   this list of conditions and the following disclaimer in the documentation
 *   and/or other materials provided with the distribution.
 * - Neither the name of the libjpeg-turbo Project nor the names of its
 *   contributors may be used to endorse or promote products derived from this
 *   software without specific prior written permission.
 *
 * THIS SOFTWARE IS PROVIDED BY THE COPYRIGHT HOLDERS AND CONTRIBUTORS "AS IS",
 * AND ANY EXPRESS OR IMPLIED WARRANTIES, INCLUDING, BUT NOT LIMITED TO, THE
 * IMPLIED WARRANTIES OF MERCHANTABILITY AND FITNESS FOR A PARTICULAR PURPOSE
 * ARE DISCLAIMED.  IN NO EVENT SHALL THE COPYRIGHT HOLDERS OR CONTRIBUTORS BE
 * LIABLE FOR ANY DIRECT, INDIRECT, INCIDENTAL, SPECIAL, EXEMPLARY, OR
 * CONSEQUENTIAL DAMAGES (INCLUDING, BUT NOT LIMITED TO, PROCUREMENT OF
 * SUBSTITUTE GOODS OR SERVICES; LOSS OF USE, DATA, OR PROFITS; OR BUSINESS
 * INTERRUPTION) HOWEVER CAUSED AND ON ANY THEORY OF LIABILITY, WHETHER IN
 * CONTRACT, STRICT LIABILITY, OR TORT (INCLUDING NEGLIGENCE OR OTHERWISE)
 * ARISING IN ANY WAY OUT OF THE USE OF THIS SOFTWARE, EVEN IF ADVISED OF THE
 * POSSIBILITY OF SUCH DAMAGE.
 */

/* TurboJPEG/LJT:  this implements the TurboJPEG API using libjpeg or
   libjpeg-turbo */

#include <ctype.h>
#include <jinclude.h>
#define JPEG_INTERNALS
#include <jpeglib.h>
#include <jerror.h>
#include <setjmp.h>
#include <errno.h>
#include "./turbojpeg.h"
#include "./tjutil.h"
#include "transupp.h"
#include "./jpegapicomp.h"
#include "./cdjpeg.h"

extern void jpeg_mem_dest_tj(j_compress_ptr, unsigned char **, unsigned long *,
                             boolean);
extern void jpeg_mem_src_tj(j_decompress_ptr, const unsigned char *,
                            unsigned long);

#define PAD(v, p)  ((v + (p) - 1) & (~((p) - 1)))
#define IS_POW2(x)  (((x) & (x - 1)) == 0)


/* Error handling (based on example in example.c) */

static THREAD_LOCAL char errStr[JMSG_LENGTH_MAX] = "No error";

struct my_error_mgr {
  struct jpeg_error_mgr pub;
  jmp_buf setjmp_buffer;
  void (*emit_message) (j_common_ptr, int);
  boolean warning, stopOnWarning;
};
typedef struct my_error_mgr *my_error_ptr;

#define JMESSAGE(code, string)  string,
static const char *turbojpeg_message_table[] = {
#include "cderror.h"
  NULL
};

static void my_error_exit(j_common_ptr cinfo)
{
  my_error_ptr myerr = (my_error_ptr)cinfo->err;

  (*cinfo->err->output_message) (cinfo);
  longjmp(myerr->setjmp_buffer, 1);
}

/* Based on output_message() in jerror.c */

static void my_output_message(j_common_ptr cinfo)
{
  (*cinfo->err->format_message) (cinfo, errStr);
}

static void my_emit_message(j_common_ptr cinfo, int msg_level)
{
  my_error_ptr myerr = (my_error_ptr)cinfo->err;

  myerr->emit_message(cinfo, msg_level);
  if (msg_level < 0) {
    myerr->warning = TRUE;
    if (myerr->stopOnWarning) longjmp(myerr->setjmp_buffer, 1);
  }
}


/********************** Global structures, macros, etc. **********************/

enum { COMPRESS = 1, DECOMPRESS = 2 };

typedef struct _tjinstance {
  struct jpeg_compress_struct cinfo;
  struct jpeg_decompress_struct dinfo;
  struct my_error_mgr jerr;
  int init, headerRead;
  char errStr[JMSG_LENGTH_MAX];
  boolean isInstanceError;
} tjinstance;

struct my_progress_mgr {
  struct jpeg_progress_mgr pub;
  tjinstance *this;
};
typedef struct my_progress_mgr *my_progress_ptr;

static void my_progress_monitor(j_common_ptr dinfo)
{
  my_error_ptr myerr = (my_error_ptr)dinfo->err;
  my_progress_ptr myprog = (my_progress_ptr)dinfo->progress;

  if (dinfo->is_decompressor) {
    int scan_no = ((j_decompress_ptr)dinfo)->input_scan_number;

    if (scan_no > 500) {
      SNPRINTF(myprog->this->errStr, JMSG_LENGTH_MAX,
               "Progressive JPEG image has more than 500 scans");
      SNPRINTF(errStr, JMSG_LENGTH_MAX,
               "Progressive JPEG image has more than 500 scans");
      myprog->this->isInstanceError = TRUE;
      myerr->warning = FALSE;
      longjmp(myerr->setjmp_buffer, 1);
    }
  }
}

static const int pixelsize[TJ_NUMSAMP] = { 3, 3, 3, 1, 3, 3 };

static const JXFORM_CODE xformtypes[TJ_NUMXOP] = {
  JXFORM_NONE, JXFORM_FLIP_H, JXFORM_FLIP_V, JXFORM_TRANSPOSE,
  JXFORM_TRANSVERSE, JXFORM_ROT_90, JXFORM_ROT_180, JXFORM_ROT_270
};

#define NUMSF  16
static const tjscalingfactor sf[NUMSF] = {
  { 2, 1 },
  { 15, 8 },
  { 7, 4 },
  { 13, 8 },
  { 3, 2 },
  { 11, 8 },
  { 5, 4 },
  { 9, 8 },
  { 1, 1 },
  { 7, 8 },
  { 3, 4 },
  { 5, 8 },
  { 1, 2 },
  { 3, 8 },
  { 1, 4 },
  { 1, 8 }
};

static J_COLOR_SPACE pf2cs[TJ_NUMPF] = {
  JCS_EXT_RGB, JCS_EXT_BGR, JCS_EXT_RGBX, JCS_EXT_BGRX, JCS_EXT_XBGR,
  JCS_EXT_XRGB, JCS_GRAYSCALE, JCS_EXT_RGBA, JCS_EXT_BGRA, JCS_EXT_ABGR,
  JCS_EXT_ARGB, JCS_CMYK
};

static int cs2pf[JPEG_NUMCS] = {
  TJPF_UNKNOWN, TJPF_GRAY,
#if RGB_RED == 0 && RGB_GREEN == 1 && RGB_BLUE == 2 && RGB_PIXELSIZE == 3
  TJPF_RGB,
#elif RGB_RED == 2 && RGB_GREEN == 1 && RGB_BLUE == 0 && RGB_PIXELSIZE == 3
  TJPF_BGR,
#elif RGB_RED == 0 && RGB_GREEN == 1 && RGB_BLUE == 2 && RGB_PIXELSIZE == 4
  TJPF_RGBX,
#elif RGB_RED == 2 && RGB_GREEN == 1 && RGB_BLUE == 0 && RGB_PIXELSIZE == 4
  TJPF_BGRX,
#elif RGB_RED == 3 && RGB_GREEN == 2 && RGB_BLUE == 1 && RGB_PIXELSIZE == 4
  TJPF_XBGR,
#elif RGB_RED == 1 && RGB_GREEN == 2 && RGB_BLUE == 3 && RGB_PIXELSIZE == 4
  TJPF_XRGB,
#endif
  TJPF_UNKNOWN, TJPF_CMYK, TJPF_UNKNOWN, TJPF_RGB, TJPF_RGBX, TJPF_BGR,
  TJPF_BGRX, TJPF_XBGR, TJPF_XRGB, TJPF_RGBA, TJPF_BGRA, TJPF_ABGR, TJPF_ARGB,
  TJPF_UNKNOWN
};

#define THROWG(m) { \
  SNPRINTF(errStr, JMSG_LENGTH_MAX, "%s", m); \
  retval = -1;  goto bailout; \
}
#ifdef _MSC_VER
#define THROW_UNIX(m) { \
  char strerrorBuf[80] = { 0 }; \
  strerror_s(strerrorBuf, 80, errno); \
  SNPRINTF(errStr, JMSG_LENGTH_MAX, "%s\n%s", m, strerrorBuf); \
  retval = -1;  goto bailout; \
}
#else
#define THROW_UNIX(m) { \
  SNPRINTF(errStr, JMSG_LENGTH_MAX, "%s\n%s", m, strerror(errno)); \
  retval = -1;  goto bailout; \
}
#endif
#define THROW(m) { \
  SNPRINTF(this->errStr, JMSG_LENGTH_MAX, "%s", m); \
  this->isInstanceError = TRUE;  THROWG(m) \
}

#ifdef FUZZING_BUILD_MODE_UNSAFE_FOR_PRODUCTION
/* Private flag that triggers different TurboJPEG API behavior when fuzzing */
#define TJFLAG_FUZZING  (1 << 30)
#endif

#define GET_INSTANCE(handle) \
  tjinstance *this = (tjinstance *)handle; \
  j_compress_ptr cinfo = NULL; \
  j_decompress_ptr dinfo = NULL; \
  \
  if (!this) { \
    SNPRINTF(errStr, JMSG_LENGTH_MAX, "Invalid handle"); \
    return -1; \
  } \
  cinfo = &this->cinfo;  dinfo = &this->dinfo; \
  this->jerr.warning = FALSE; \
  this->isInstanceError = FALSE;

#define GET_CINSTANCE(handle) \
  tjinstance *this = (tjinstance *)handle; \
  j_compress_ptr cinfo = NULL; \
  \
  if (!this) { \
    SNPRINTF(errStr, JMSG_LENGTH_MAX, "Invalid handle"); \
    return -1; \
  } \
  cinfo = &this->cinfo; \
  this->jerr.warning = FALSE; \
  this->isInstanceError = FALSE;

#define GET_DINSTANCE(handle) \
  tjinstance *this = (tjinstance *)handle; \
  j_decompress_ptr dinfo = NULL; \
  \
  if (!this) { \
    SNPRINTF(errStr, JMSG_LENGTH_MAX, "Invalid handle"); \
    return -1; \
  } \
  dinfo = &this->dinfo; \
  this->jerr.warning = FALSE; \
  this->isInstanceError = FALSE;

static int getPixelFormat(int pixelSize, int flags)
{
  if (pixelSize == 1) return TJPF_GRAY;
  if (pixelSize == 3) {
    if (flags & TJ_BGR) return TJPF_BGR;
    else return TJPF_RGB;
  }
  if (pixelSize == 4) {
    if (flags & TJ_ALPHAFIRST) {
      if (flags & TJ_BGR) return TJPF_XBGR;
      else return TJPF_XRGB;
    } else {
      if (flags & TJ_BGR) return TJPF_BGRX;
      else return TJPF_RGBX;
    }
  }
  return -1;
}

static int setCompDefaults(tjhandle handle, int pixelFormat, int subsamp,
                           int jpegQual, int flags)
{
#ifndef NO_GETENV
  char env[7] = { 0 };
#endif
  int retval = 0;
  GET_CINSTANCE(handle);

  cinfo->in_color_space = pf2cs[pixelFormat];
  cinfo->input_components = tjPixelSize[pixelFormat];
  jpeg_set_defaults(cinfo);

#ifndef NO_GETENV
  if (!GETENV_S(env, 7, "TJ_OPTIMIZE") && !strcmp(env, "1"))
    cinfo->optimize_coding = TRUE;
  if (!GETENV_S(env, 7, "TJ_RESTART") && strlen(env) > 0) {
    int temp = -1;
    char tempc = 0;

#ifdef _MSC_VER
    if (sscanf_s(env, "%d%c", &temp, &tempc, 1) >= 1 && temp >= 0 &&
        temp <= 65535) {
#else
    if (sscanf(env, "%d%c", &temp, &tempc) >= 1 && temp >= 0 &&
        temp <= 65535) {
#endif
      if (toupper(tempc) == 'B') {
        cinfo->restart_interval = temp;
        cinfo->restart_in_rows = 0;
      } else
        cinfo->restart_in_rows = temp;
    }
  }
#endif

  if (jpegQual >= 0) {
    if (flags & TJFLAG_LOSSLESS) {
      int psv = jpegQual / 10, pt = jpegQual % 10;

      if (psv < 1 || psv > 7 || pt < 0 || pt > 7)
        THROW("Invalid lossless parameters");
#ifdef C_LOSSLESS_SUPPORTED
      jpeg_enable_lossless(cinfo, psv, pt);
#endif
    } else {
      jpeg_set_quality(cinfo, jpegQual, TRUE);
      if (jpegQual >= 96 || flags & TJFLAG_ACCURATEDCT)
        cinfo->dct_method = JDCT_ISLOW;
      else
        cinfo->dct_method = JDCT_FASTEST;
    }
  }
  if (subsamp == TJSAMP_GRAY)
    jpeg_set_colorspace(cinfo, JCS_GRAYSCALE);
  else if (pixelFormat == TJPF_CMYK)
    jpeg_set_colorspace(cinfo, JCS_YCCK);
  else
    jpeg_set_colorspace(cinfo, JCS_YCbCr);

#ifdef C_PROGRESSIVE_SUPPORTED
  if (flags & TJFLAG_PROGRESSIVE)
    jpeg_simple_progression(cinfo);
#ifndef NO_GETENV
  else if (!GETENV_S(env, 7, "TJ_PROGRESSIVE") && !strcmp(env, "1"))
    jpeg_simple_progression(cinfo);
#endif
#endif
  if (flags & TJFLAG_ARITHMETIC)
    cinfo->arith_code = TRUE;
#ifndef NO_GETENV
  else if (!GETENV_S(env, 7, "TJ_ARITHMETIC") && !strcmp(env, "1"))
    cinfo->arith_code = TRUE;
#endif

  cinfo->comp_info[0].h_samp_factor = tjMCUWidth[subsamp] / 8;
  cinfo->comp_info[1].h_samp_factor = 1;
  cinfo->comp_info[2].h_samp_factor = 1;
  if (cinfo->num_components > 3)
    cinfo->comp_info[3].h_samp_factor = tjMCUWidth[subsamp] / 8;
  cinfo->comp_info[0].v_samp_factor = tjMCUHeight[subsamp] / 8;
  cinfo->comp_info[1].v_samp_factor = 1;
  cinfo->comp_info[2].v_samp_factor = 1;
  if (cinfo->num_components > 3)
    cinfo->comp_info[3].v_samp_factor = tjMCUHeight[subsamp] / 8;

  bailout:
  return retval;
}


static int getSubsamp(j_decompress_ptr dinfo)
{
  int retval = -1, i, k;

  /* The sampling factors actually have no meaning with grayscale JPEG files,
     and in fact it's possible to generate grayscale JPEGs with sampling
     factors > 1 (even though those sampling factors are ignored by the
     decompressor.)  Thus, we need to treat grayscale as a special case. */
  if (dinfo->num_components == 1 && dinfo->jpeg_color_space == JCS_GRAYSCALE)
    return TJSAMP_GRAY;

  for (i = 0; i < TJ_NUMSAMP; i++) {
    if (dinfo->num_components == pixelsize[i] ||
        ((dinfo->jpeg_color_space == JCS_YCCK ||
          dinfo->jpeg_color_space == JCS_CMYK) &&
         pixelsize[i] == 3 && dinfo->num_components == 4)) {
      if (dinfo->comp_info[0].h_samp_factor == tjMCUWidth[i] / 8 &&
          dinfo->comp_info[0].v_samp_factor == tjMCUHeight[i] / 8) {
        int match = 0;

        for (k = 1; k < dinfo->num_components; k++) {
          int href = 1, vref = 1;

          if ((dinfo->jpeg_color_space == JCS_YCCK ||
               dinfo->jpeg_color_space == JCS_CMYK) && k == 3) {
            href = tjMCUWidth[i] / 8;  vref = tjMCUHeight[i] / 8;
          }
          if (dinfo->comp_info[k].h_samp_factor == href &&
              dinfo->comp_info[k].v_samp_factor == vref)
            match++;
        }
        if (match == dinfo->num_components - 1) {
          retval = i;  break;
        }
      }
      /* Handle 4:2:2 and 4:4:0 images whose sampling factors are specified
         in non-standard ways. */
      if (dinfo->comp_info[0].h_samp_factor == 2 &&
          dinfo->comp_info[0].v_samp_factor == 2 &&
          (i == TJSAMP_422 || i == TJSAMP_440)) {
        int match = 0;

        for (k = 1; k < dinfo->num_components; k++) {
          int href = tjMCUHeight[i] / 8, vref = tjMCUWidth[i] / 8;

          if ((dinfo->jpeg_color_space == JCS_YCCK ||
               dinfo->jpeg_color_space == JCS_CMYK) && k == 3) {
            href = vref = 2;
          }
          if (dinfo->comp_info[k].h_samp_factor == href &&
              dinfo->comp_info[k].v_samp_factor == vref)
            match++;
        }
        if (match == dinfo->num_components - 1) {
          retval = i;  break;
        }
      }
      /* Handle 4:4:4 images whose sampling factors are specified in
         non-standard ways. */
      if (dinfo->comp_info[0].h_samp_factor *
          dinfo->comp_info[0].v_samp_factor <=
          D_MAX_BLOCKS_IN_MCU / pixelsize[i] && i == TJSAMP_444) {
        int match = 0;
        for (k = 1; k < dinfo->num_components; k++) {
          if (dinfo->comp_info[k].h_samp_factor ==
              dinfo->comp_info[0].h_samp_factor &&
              dinfo->comp_info[k].v_samp_factor ==
              dinfo->comp_info[0].v_samp_factor)
            match++;
          if (match == dinfo->num_components - 1) {
            retval = i;  break;
          }
        }
      }
    }
  }
  return retval;
}


/*************************** General API functions ***************************/

/* TurboJPEG 2.0+ */
DLLEXPORT char *tjGetErrorStr2(tjhandle handle)
{
  tjinstance *this = (tjinstance *)handle;

  if (this && this->isInstanceError) {
    this->isInstanceError = FALSE;
    return this->errStr;
  } else
    return errStr;
}


/* TurboJPEG 1.0+ */
DLLEXPORT char *tjGetErrorStr(void)
{
  return errStr;
}


/* TurboJPEG 2.0+ */
DLLEXPORT int tjGetErrorCode(tjhandle handle)
{
  tjinstance *this = (tjinstance *)handle;

  if (this && this->jerr.warning) return TJERR_WARNING;
  else return TJERR_FATAL;
}


/* TurboJPEG 1.0+ */
DLLEXPORT int tjDestroy(tjhandle handle)
{
  GET_INSTANCE(handle);

  if (setjmp(this->jerr.setjmp_buffer)) return -1;
  if (this->init & COMPRESS) jpeg_destroy_compress(cinfo);
  if (this->init & DECOMPRESS) jpeg_destroy_decompress(dinfo);
  free(this);
  return 0;
}


/* These are exposed mainly because Windows can't malloc() and free() across
   DLL boundaries except when the CRT DLL is used, and we don't use the CRT DLL
   with turbojpeg.dll for compatibility reasons.  However, these functions
   can potentially be used for other purposes by different implementations. */

/* TurboJPEG 1.2+ */
DLLEXPORT void tjFree(unsigned char *buf)
{
  free(buf);
}


/* TurboJPEG 1.2+ */
DLLEXPORT unsigned char *tjAlloc(int bytes)
{
  return (unsigned char *)malloc(bytes);
}


/******************************** Compressor *********************************/

static tjhandle _tjInitCompress(tjinstance *this)
{
  static unsigned char buffer[1];
  unsigned char *buf = buffer;
  unsigned long size = 1;

  /* This is also straight out of example.c */
  this->cinfo.err = jpeg_std_error(&this->jerr.pub);
  this->jerr.pub.error_exit = my_error_exit;
  this->jerr.pub.output_message = my_output_message;
  this->jerr.emit_message = this->jerr.pub.emit_message;
  this->jerr.pub.emit_message = my_emit_message;
  this->jerr.pub.addon_message_table = turbojpeg_message_table;
  this->jerr.pub.first_addon_message = JMSG_FIRSTADDONCODE;
  this->jerr.pub.last_addon_message = JMSG_LASTADDONCODE;

  if (setjmp(this->jerr.setjmp_buffer)) {
    /* If we get here, the JPEG code has signaled an error. */
    free(this);
    return NULL;
  }

  jpeg_create_compress(&this->cinfo);
  /* Make an initial call so it will create the destination manager */
  jpeg_mem_dest_tj(&this->cinfo, &buf, &size, 0);

  this->init |= COMPRESS;
  return (tjhandle)this;
}

/* TurboJPEG 1.0+ */
DLLEXPORT tjhandle tjInitCompress(void)
{
  tjinstance *this = NULL;

  if ((this = (tjinstance *)malloc(sizeof(tjinstance))) == NULL) {
    SNPRINTF(errStr, JMSG_LENGTH_MAX,
             "tjInitCompress(): Memory allocation failure");
    return NULL;
  }
  memset(this, 0, sizeof(tjinstance));
  SNPRINTF(this->errStr, JMSG_LENGTH_MAX, "No error");
  return _tjInitCompress(this);
}


/* TurboJPEG 1.2+ */
DLLEXPORT unsigned long tjBufSize(int width, int height, int jpegSubsamp)
{
  unsigned long long retval = 0;
  int mcuw, mcuh, chromasf;

  if (width < 1 || height < 1 || jpegSubsamp < 0 || jpegSubsamp >= TJ_NUMSAMP)
    THROWG("tjBufSize(): Invalid argument");

  /* This allows for rare corner cases in which a JPEG image can actually be
     larger than the uncompressed input (we wouldn't mention it if it hadn't
     happened before.) */
  mcuw = tjMCUWidth[jpegSubsamp];
  mcuh = tjMCUHeight[jpegSubsamp];
  chromasf = jpegSubsamp == TJSAMP_GRAY ? 0 : 4 * 64 / (mcuw * mcuh);
  retval = PAD(width, mcuw) * PAD(height, mcuh) * (2ULL + chromasf) + 2048ULL;
  if (retval > (unsigned long long)((unsigned long)-1))
    THROWG("tjBufSize(): Image is too large");

bailout:
  return (unsigned long)retval;
}

/* TurboJPEG 1.0+ */
DLLEXPORT unsigned long TJBUFSIZE(int width, int height)
{
  unsigned long long retval = 0;

  if (width < 1 || height < 1)
    THROWG("TJBUFSIZE(): Invalid argument");

  /* This allows for rare corner cases in which a JPEG image can actually be
     larger than the uncompressed input (we wouldn't mention it if it hadn't
     happened before.) */
  retval = PAD(width, 16) * PAD(height, 16) * 6ULL + 2048ULL;
  if (retval > (unsigned long long)((unsigned long)-1))
    THROWG("TJBUFSIZE(): Image is too large");

bailout:
  return (unsigned long)retval;
}


/* TurboJPEG 1.4+ */
DLLEXPORT unsigned long tjBufSizeYUV2(int width, int align, int height,
                                      int subsamp)
{
  unsigned long long retval = 0;
  int nc, i;

  if (align < 1 || !IS_POW2(align) || subsamp < 0 || subsamp >= TJ_NUMSAMP)
    THROWG("tjBufSizeYUV2(): Invalid argument");

  nc = (subsamp == TJSAMP_GRAY ? 1 : 3);
  for (i = 0; i < nc; i++) {
    int pw = tjPlaneWidth(i, width, subsamp);
    int stride = PAD(pw, align);
    int ph = tjPlaneHeight(i, height, subsamp);

    if (pw < 0 || ph < 0) return -1;
    else retval += (unsigned long long)stride * ph;
  }
  if (retval > (unsigned long long)((unsigned long)-1))
    THROWG("tjBufSizeYUV2(): Image is too large");

bailout:
  return (unsigned long)retval;
}

/* TurboJPEG 1.2+ */
DLLEXPORT unsigned long tjBufSizeYUV(int width, int height, int subsamp)
{
  return tjBufSizeYUV2(width, 4, height, subsamp);
}

/* TurboJPEG 1.1+ */
DLLEXPORT unsigned long TJBUFSIZEYUV(int width, int height, int subsamp)
{
  return tjBufSizeYUV(width, height, subsamp);
}


/* TurboJPEG 1.4+ */
DLLEXPORT int tjPlaneWidth(int componentID, int width, int subsamp)
{
  int pw, nc, retval = 0;

  if (width < 1 || subsamp < 0 || subsamp >= TJ_NUMSAMP)
    THROWG("tjPlaneWidth(): Invalid argument");
  nc = (subsamp == TJSAMP_GRAY ? 1 : 3);
  if (componentID < 0 || componentID >= nc)
    THROWG("tjPlaneWidth(): Invalid argument");

  pw = PAD(width, tjMCUWidth[subsamp] / 8);
  if (componentID == 0)
    retval = pw;
  else
    retval = pw * 8 / tjMCUWidth[subsamp];

bailout:
  return retval;
}


/* TurboJPEG 1.4+ */
DLLEXPORT int tjPlaneHeight(int componentID, int height, int subsamp)
{
  int ph, nc, retval = 0;

  if (height < 1 || subsamp < 0 || subsamp >= TJ_NUMSAMP)
    THROWG("tjPlaneHeight(): Invalid argument");
  nc = (subsamp == TJSAMP_GRAY ? 1 : 3);
  if (componentID < 0 || componentID >= nc)
    THROWG("tjPlaneHeight(): Invalid argument");

  ph = PAD(height, tjMCUHeight[subsamp] / 8);
  if (componentID == 0)
    retval = ph;
  else
    retval = ph * 8 / tjMCUHeight[subsamp];

bailout:
  return retval;
}


/* TurboJPEG 1.4+ */
DLLEXPORT unsigned long tjPlaneSizeYUV(int componentID, int width, int stride,
                                       int height, int subsamp)
{
  unsigned long long retval = 0;
  int pw, ph;

  if (width < 1 || height < 1 || subsamp < 0 || subsamp >= TJ_NUMSAMP)
    THROWG("tjPlaneSizeYUV(): Invalid argument");

  pw = tjPlaneWidth(componentID, width, subsamp);
  ph = tjPlaneHeight(componentID, height, subsamp);
  if (pw < 0 || ph < 0) return -1;

  if (stride == 0) stride = pw;
  else stride = abs(stride);

  retval = (unsigned long long)stride * (ph - 1) + pw;
  if (retval > (unsigned long long)((unsigned long)-1))
    THROWG("tjPlaneSizeYUV(): Image is too large");

bailout:
  return (unsigned long)retval;
}


/* TurboJPEG 1.2+ */
DLLEXPORT int tjCompress2(tjhandle handle, const unsigned char *srcBuf,
                          int width, int pitch, int height, int pixelFormat,
                          unsigned char **jpegBuf, unsigned long *jpegSize,
                          int jpegSubsamp, int jpegQual, int flags)
{
  int i, retval = 0;
  boolean alloc = TRUE;
  JSAMPROW *row_pointer = NULL;

  GET_CINSTANCE(handle)
  this->jerr.stopOnWarning = (flags & TJFLAG_STOPONWARNING) ? TRUE : FALSE;
  if ((this->init & COMPRESS) == 0)
    THROW("tjCompress2(): Instance has not been initialized for compression");

  if (srcBuf == NULL || width <= 0 || pitch < 0 || height <= 0 ||
      pixelFormat < 0 || pixelFormat >= TJ_NUMPF || jpegBuf == NULL ||
      jpegSize == NULL || jpegSubsamp < 0 || jpegSubsamp >= TJ_NUMSAMP ||
      jpegQual < 0 || jpegQual > 100)
    THROW("tjCompress2(): Invalid argument");

  if (pitch == 0) pitch = width * tjPixelSize[pixelFormat];

  if ((row_pointer = (JSAMPROW *)malloc(sizeof(JSAMPROW) * height)) == NULL)
    THROW("tjCompress2(): Memory allocation failure");

  if (setjmp(this->jerr.setjmp_buffer)) {
    /* If we get here, the JPEG code has signaled an error. */
    retval = -1;  goto bailout;
  }

  cinfo->image_width = width;
  cinfo->image_height = height;

#ifndef NO_PUTENV
  if (flags & TJFLAG_FORCEMMX) PUTENV_S("JSIMD_FORCEMMX", "1");
  else if (flags & TJFLAG_FORCESSE) PUTENV_S("JSIMD_FORCESSE", "1");
  else if (flags & TJFLAG_FORCESSE2) PUTENV_S("JSIMD_FORCESSE2", "1");
#endif

  if (flags & TJFLAG_NOREALLOC) {
    alloc = FALSE;  *jpegSize = tjBufSize(width, height, jpegSubsamp);
  }
  jpeg_mem_dest_tj(cinfo, jpegBuf, jpegSize, alloc);
  if (setCompDefaults(cinfo, pixelFormat, jpegSubsamp, jpegQual,
                      flags) == -1) {
    retval = -1;  goto bailout;
  }

  jpeg_start_compress(cinfo, TRUE);
  for (i = 0; i < height; i++) {
    if (flags & TJFLAG_BOTTOMUP)
      row_pointer[i] = (JSAMPROW)&srcBuf[(height - i - 1) * (size_t)pitch];
    else
      row_pointer[i] = (JSAMPROW)&srcBuf[i * (size_t)pitch];
  }
  while (cinfo->next_scanline < cinfo->image_height)
    jpeg_write_scanlines(cinfo, &row_pointer[cinfo->next_scanline],
                         cinfo->image_height - cinfo->next_scanline);
  jpeg_finish_compress(cinfo);

bailout:
  if (cinfo->global_state > CSTATE_START) {
    if (alloc) (*cinfo->dest->term_destination) (cinfo);
    jpeg_abort_compress(cinfo);
  }
  free(row_pointer);
  if (this->jerr.warning) retval = -1;
  this->jerr.stopOnWarning = FALSE;
  return retval;
}

/* TurboJPEG 1.0+ */
DLLEXPORT int tjCompress(tjhandle handle, unsigned char *srcBuf, int width,
                         int pitch, int height, int pixelSize,
                         unsigned char *jpegBuf, unsigned long *jpegSize,
                         int jpegSubsamp, int jpegQual, int flags)
{
  int retval = 0;
  unsigned long size;

  if (flags & TJ_YUV) {
    size = tjBufSizeYUV(width, height, jpegSubsamp);
    retval = tjEncodeYUV2(handle, srcBuf, width, pitch, height,
                          getPixelFormat(pixelSize, flags), jpegBuf,
                          jpegSubsamp, flags);
  } else {
    retval = tjCompress2(handle, srcBuf, width, pitch, height,
                         getPixelFormat(pixelSize, flags), &jpegBuf, &size,
                         jpegSubsamp, jpegQual, flags | TJFLAG_NOREALLOC);
  }
  *jpegSize = size;
  return retval;
}


/* TurboJPEG 1.4+ */
DLLEXPORT int tjEncodeYUVPlanes(tjhandle handle, const unsigned char *srcBuf,
                                int width, int pitch, int height,
                                int pixelFormat, unsigned char **dstPlanes,
                                int *strides, int subsamp, int flags)
{
  JSAMPROW *row_pointer = NULL;
  JSAMPLE *_tmpbuf[MAX_COMPONENTS], *_tmpbuf2[MAX_COMPONENTS];
  JSAMPROW *tmpbuf[MAX_COMPONENTS], *tmpbuf2[MAX_COMPONENTS];
  JSAMPROW *outbuf[MAX_COMPONENTS];
  int i, retval = 0, row, pw0, ph0, pw[MAX_COMPONENTS], ph[MAX_COMPONENTS];
  JSAMPLE *ptr;
  jpeg_component_info *compptr;

  GET_CINSTANCE(handle);
  this->jerr.stopOnWarning = (flags & TJFLAG_STOPONWARNING) ? TRUE : FALSE;

  for (i = 0; i < MAX_COMPONENTS; i++) {
    tmpbuf[i] = NULL;  _tmpbuf[i] = NULL;
    tmpbuf2[i] = NULL;  _tmpbuf2[i] = NULL;  outbuf[i] = NULL;
  }

  if ((this->init & COMPRESS) == 0)
    THROW("tjEncodeYUVPlanes(): Instance has not been initialized for compression");

  if (srcBuf == NULL || width <= 0 || pitch < 0 || height <= 0 ||
      pixelFormat < 0 || pixelFormat >= TJ_NUMPF || !dstPlanes ||
      !dstPlanes[0] || subsamp < 0 || subsamp >= TJ_NUMSAMP)
    THROW("tjEncodeYUVPlanes(): Invalid argument");
  if (subsamp != TJSAMP_GRAY && (!dstPlanes[1] || !dstPlanes[2]))
    THROW("tjEncodeYUVPlanes(): Invalid argument");

  if (pixelFormat == TJPF_CMYK)
    THROW("tjEncodeYUVPlanes(): Cannot generate YUV images from packed-pixel CMYK images");

  if (pitch == 0) pitch = width * tjPixelSize[pixelFormat];

  if (setjmp(this->jerr.setjmp_buffer)) {
    /* If we get here, the JPEG code has signaled an error. */
    retval = -1;  goto bailout;
  }

  cinfo->image_width = width;
  cinfo->image_height = height;

#ifndef NO_PUTENV
  if (flags & TJFLAG_FORCEMMX) PUTENV_S("JSIMD_FORCEMMX", "1");
  else if (flags & TJFLAG_FORCESSE) PUTENV_S("JSIMD_FORCESSE", "1");
  else if (flags & TJFLAG_FORCESSE2) PUTENV_S("JSIMD_FORCESSE2", "1");
#endif

  if (setCompDefaults(cinfo, pixelFormat, subsamp, -1, flags) == -1) {
    retval = -1;  goto bailout;
  }

  /* Execute only the parts of jpeg_start_compress() that we need.  If we
     were to call the whole jpeg_start_compress() function, then it would try
     to write the file headers, which could overflow the output buffer if the
     YUV image were very small. */
  if (cinfo->global_state != CSTATE_START)
    THROW("tjEncodeYUVPlanes(): libjpeg API is in the wrong state");
  (*cinfo->err->reset_error_mgr) ((j_common_ptr)cinfo);
  jinit_c_master_control(cinfo, FALSE);
  jinit_color_converter(cinfo);
  jinit_downsampler(cinfo);
  (*cinfo->cconvert->start_pass) (cinfo);

  pw0 = PAD(width, cinfo->max_h_samp_factor);
  ph0 = PAD(height, cinfo->max_v_samp_factor);

  if ((row_pointer = (JSAMPROW *)malloc(sizeof(JSAMPROW) * ph0)) == NULL)
    THROW("tjEncodeYUVPlanes(): Memory allocation failure");
  for (i = 0; i < height; i++) {
    if (flags & TJFLAG_BOTTOMUP)
      row_pointer[i] = (JSAMPROW)&srcBuf[(height - i - 1) * (size_t)pitch];
    else
      row_pointer[i] = (JSAMPROW)&srcBuf[i * (size_t)pitch];
  }
  if (height < ph0)
    for (i = height; i < ph0; i++) row_pointer[i] = row_pointer[height - 1];

  for (i = 0; i < cinfo->num_components; i++) {
    compptr = &cinfo->comp_info[i];
    _tmpbuf[i] = (JSAMPLE *)malloc(
      PAD((compptr->width_in_blocks * cinfo->max_h_samp_factor * DCTSIZE) /
          compptr->h_samp_factor, 32) *
      cinfo->max_v_samp_factor + 32);
    if (!_tmpbuf[i])
      THROW("tjEncodeYUVPlanes(): Memory allocation failure");
    tmpbuf[i] =
      (JSAMPROW *)malloc(sizeof(JSAMPROW) * cinfo->max_v_samp_factor);
    if (!tmpbuf[i])
      THROW("tjEncodeYUVPlanes(): Memory allocation failure");
    for (row = 0; row < cinfo->max_v_samp_factor; row++) {
      unsigned char *_tmpbuf_aligned =
        (unsigned char *)PAD((JUINTPTR)_tmpbuf[i], 32);

      tmpbuf[i][row] = &_tmpbuf_aligned[
        PAD((compptr->width_in_blocks * cinfo->max_h_samp_factor * DCTSIZE) /
            compptr->h_samp_factor, 32) * row];
    }
    _tmpbuf2[i] =
      (JSAMPLE *)malloc(PAD(compptr->width_in_blocks * DCTSIZE, 32) *
                        compptr->v_samp_factor + 32);
    if (!_tmpbuf2[i])
      THROW("tjEncodeYUVPlanes(): Memory allocation failure");
    tmpbuf2[i] = (JSAMPROW *)malloc(sizeof(JSAMPROW) * compptr->v_samp_factor);
    if (!tmpbuf2[i])
      THROW("tjEncodeYUVPlanes(): Memory allocation failure");
    for (row = 0; row < compptr->v_samp_factor; row++) {
      unsigned char *_tmpbuf2_aligned =
        (unsigned char *)PAD((JUINTPTR)_tmpbuf2[i], 32);

      tmpbuf2[i][row] =
        &_tmpbuf2_aligned[PAD(compptr->width_in_blocks * DCTSIZE, 32) * row];
    }
    pw[i] = pw0 * compptr->h_samp_factor / cinfo->max_h_samp_factor;
    ph[i] = ph0 * compptr->v_samp_factor / cinfo->max_v_samp_factor;
    outbuf[i] = (JSAMPROW *)malloc(sizeof(JSAMPROW) * ph[i]);
    if (!outbuf[i])
      THROW("tjEncodeYUVPlanes(): Memory allocation failure");
    ptr = dstPlanes[i];
    for (row = 0; row < ph[i]; row++) {
      outbuf[i][row] = ptr;
      ptr += (strides && strides[i] != 0) ? strides[i] : pw[i];
    }
  }

  if (setjmp(this->jerr.setjmp_buffer)) {
    /* If we get here, the JPEG code has signaled an error. */
    retval = -1;  goto bailout;
  }

  for (row = 0; row < ph0; row += cinfo->max_v_samp_factor) {
    (*cinfo->cconvert->color_convert) (cinfo, &row_pointer[row], tmpbuf, 0,
                                       cinfo->max_v_samp_factor);
    (cinfo->downsample->downsample) (cinfo, tmpbuf, 0, tmpbuf2, 0);
    for (i = 0, compptr = cinfo->comp_info; i < cinfo->num_components;
         i++, compptr++)
      jcopy_sample_rows(tmpbuf2[i], 0, outbuf[i],
        row * compptr->v_samp_factor / cinfo->max_v_samp_factor,
        compptr->v_samp_factor, pw[i]);
  }
  cinfo->next_scanline += height;
  jpeg_abort_compress(cinfo);

bailout:
  if (cinfo->global_state > CSTATE_START) jpeg_abort_compress(cinfo);
  free(row_pointer);
  for (i = 0; i < MAX_COMPONENTS; i++) {
    free(tmpbuf[i]);
    free(_tmpbuf[i]);
    free(tmpbuf2[i]);
    free(_tmpbuf2[i]);
    free(outbuf[i]);
  }
  if (this->jerr.warning) retval = -1;
  this->jerr.stopOnWarning = FALSE;
  return retval;
}

/* TurboJPEG 1.4+ */
DLLEXPORT int tjEncodeYUV3(tjhandle handle, const unsigned char *srcBuf,
                           int width, int pitch, int height, int pixelFormat,
                           unsigned char *dstBuf, int align, int subsamp,
                           int flags)
{
  unsigned char *dstPlanes[3];
  int pw0, ph0, strides[3], retval = -1;
  tjinstance *this = (tjinstance *)handle;

  if (!this) THROWG("tjEncodeYUV3(): Invalid handle");
  this->isInstanceError = FALSE;

  if (width <= 0 || height <= 0 || dstBuf == NULL || align < 1 ||
      !IS_POW2(align) || subsamp < 0 || subsamp >= TJ_NUMSAMP)
    THROW("tjEncodeYUV3(): Invalid argument");

  pw0 = tjPlaneWidth(0, width, subsamp);
  ph0 = tjPlaneHeight(0, height, subsamp);
  dstPlanes[0] = dstBuf;
  strides[0] = PAD(pw0, align);
  if (subsamp == TJSAMP_GRAY) {
    strides[1] = strides[2] = 0;
    dstPlanes[1] = dstPlanes[2] = NULL;
  } else {
    int pw1 = tjPlaneWidth(1, width, subsamp);
    int ph1 = tjPlaneHeight(1, height, subsamp);

    strides[1] = strides[2] = PAD(pw1, align);
    dstPlanes[1] = dstPlanes[0] + strides[0] * ph0;
    dstPlanes[2] = dstPlanes[1] + strides[1] * ph1;
  }

  return tjEncodeYUVPlanes(handle, srcBuf, width, pitch, height, pixelFormat,
                           dstPlanes, strides, subsamp, flags);

bailout:
  return retval;
}

/* TurboJPEG 1.2+ */
DLLEXPORT int tjEncodeYUV2(tjhandle handle, unsigned char *srcBuf, int width,
                           int pitch, int height, int pixelFormat,
                           unsigned char *dstBuf, int subsamp, int flags)
{
  return tjEncodeYUV3(handle, srcBuf, width, pitch, height, pixelFormat,
                      dstBuf, 4, subsamp, flags);
}

/* TurboJPEG 1.1+ */
DLLEXPORT int tjEncodeYUV(tjhandle handle, unsigned char *srcBuf, int width,
                          int pitch, int height, int pixelSize,
                          unsigned char *dstBuf, int subsamp, int flags)
{
  return tjEncodeYUV2(handle, srcBuf, width, pitch, height,
                      getPixelFormat(pixelSize, flags), dstBuf, subsamp,
                      flags);
}


/* TurboJPEG 1.4+ */
DLLEXPORT int tjCompressFromYUVPlanes(tjhandle handle,
                                      const unsigned char **srcPlanes,
                                      int width, const int *strides,
                                      int height, int subsamp,
                                      unsigned char **jpegBuf,
                                      unsigned long *jpegSize, int jpegQual,
                                      int flags)
{
  int i, row, retval = 0;
  boolean alloc = TRUE;
  int pw[MAX_COMPONENTS], ph[MAX_COMPONENTS], iw[MAX_COMPONENTS],
    tmpbufsize = 0, usetmpbuf = 0, th[MAX_COMPONENTS];
  JSAMPLE *_tmpbuf = NULL, *ptr;
  JSAMPROW *inbuf[MAX_COMPONENTS], *tmpbuf[MAX_COMPONENTS];

  GET_CINSTANCE(handle)
  this->jerr.stopOnWarning = (flags & TJFLAG_STOPONWARNING) ? TRUE : FALSE;

  for (i = 0; i < MAX_COMPONENTS; i++) {
    tmpbuf[i] = NULL;  inbuf[i] = NULL;
  }

  if ((this->init & COMPRESS) == 0)
    THROW("tjCompressFromYUVPlanes(): Instance has not been initialized for compression");

  if (!srcPlanes || !srcPlanes[0] || width <= 0 || height <= 0 ||
      subsamp < 0 || subsamp >= TJ_NUMSAMP || jpegBuf == NULL ||
      jpegSize == NULL || jpegQual < 0 || jpegQual > 100)
    THROW("tjCompressFromYUVPlanes(): Invalid argument");
  if (subsamp != TJSAMP_GRAY && (!srcPlanes[1] || !srcPlanes[2]))
    THROW("tjCompressFromYUVPlanes(): Invalid argument");

  if (setjmp(this->jerr.setjmp_buffer)) {
    /* If we get here, the JPEG code has signaled an error. */
    retval = -1;  goto bailout;
  }

  cinfo->image_width = width;
  cinfo->image_height = height;

#ifndef NO_PUTENV
  if (flags & TJFLAG_FORCEMMX) PUTENV_S("JSIMD_FORCEMMX", "1");
  else if (flags & TJFLAG_FORCESSE) PUTENV_S("JSIMD_FORCESSE", "1");
  else if (flags & TJFLAG_FORCESSE2) PUTENV_S("JSIMD_FORCESSE2", "1");
#endif

  if (flags & TJFLAG_NOREALLOC) {
    alloc = FALSE;  *jpegSize = tjBufSize(width, height, subsamp);
  }
  jpeg_mem_dest_tj(cinfo, jpegBuf, jpegSize, alloc);
  if (setCompDefaults(cinfo, TJPF_RGB, subsamp, jpegQual, flags) == -1) {
    retval = -1;  goto bailout;
  }
  cinfo->raw_data_in = TRUE;

  jpeg_start_compress(cinfo, TRUE);
  for (i = 0; i < cinfo->num_components; i++) {
    jpeg_component_info *compptr = &cinfo->comp_info[i];
    int ih;

    iw[i] = compptr->width_in_blocks * DCTSIZE;
    ih = compptr->height_in_blocks * DCTSIZE;
    pw[i] = PAD(cinfo->image_width, cinfo->max_h_samp_factor) *
            compptr->h_samp_factor / cinfo->max_h_samp_factor;
    ph[i] = PAD(cinfo->image_height, cinfo->max_v_samp_factor) *
            compptr->v_samp_factor / cinfo->max_v_samp_factor;
    if (iw[i] != pw[i] || ih != ph[i]) usetmpbuf = 1;
    th[i] = compptr->v_samp_factor * DCTSIZE;
    tmpbufsize += iw[i] * th[i];
    if ((inbuf[i] = (JSAMPROW *)malloc(sizeof(JSAMPROW) * ph[i])) == NULL)
      THROW("tjCompressFromYUVPlanes(): Memory allocation failure");
    ptr = (JSAMPLE *)srcPlanes[i];
    for (row = 0; row < ph[i]; row++) {
      inbuf[i][row] = ptr;
      ptr += (strides && strides[i] != 0) ? strides[i] : pw[i];
    }
  }
  if (usetmpbuf) {
    if ((_tmpbuf = (JSAMPLE *)malloc(sizeof(JSAMPLE) * tmpbufsize)) == NULL)
      THROW("tjCompressFromYUVPlanes(): Memory allocation failure");
    ptr = _tmpbuf;
    for (i = 0; i < cinfo->num_components; i++) {
      if ((tmpbuf[i] = (JSAMPROW *)malloc(sizeof(JSAMPROW) * th[i])) == NULL)
        THROW("tjCompressFromYUVPlanes(): Memory allocation failure");
      for (row = 0; row < th[i]; row++) {
        tmpbuf[i][row] = ptr;
        ptr += iw[i];
      }
    }
  }

  if (setjmp(this->jerr.setjmp_buffer)) {
    /* If we get here, the JPEG code has signaled an error. */
    retval = -1;  goto bailout;
  }

  for (row = 0; row < (int)cinfo->image_height;
       row += cinfo->max_v_samp_factor * DCTSIZE) {
    JSAMPARRAY yuvptr[MAX_COMPONENTS];
    int crow[MAX_COMPONENTS];

    for (i = 0; i < cinfo->num_components; i++) {
      jpeg_component_info *compptr = &cinfo->comp_info[i];

      crow[i] = row * compptr->v_samp_factor / cinfo->max_v_samp_factor;
      if (usetmpbuf) {
        int j, k;

        for (j = 0; j < MIN(th[i], ph[i] - crow[i]); j++) {
          memcpy(tmpbuf[i][j], inbuf[i][crow[i] + j], pw[i]);
          /* Duplicate last sample in row to fill out MCU */
          for (k = pw[i]; k < iw[i]; k++)
            tmpbuf[i][j][k] = tmpbuf[i][j][pw[i] - 1];
        }
        /* Duplicate last row to fill out MCU */
        for (j = ph[i] - crow[i]; j < th[i]; j++)
          memcpy(tmpbuf[i][j], tmpbuf[i][ph[i] - crow[i] - 1], iw[i]);
        yuvptr[i] = tmpbuf[i];
      } else
        yuvptr[i] = &inbuf[i][crow[i]];
    }
    jpeg_write_raw_data(cinfo, yuvptr, cinfo->max_v_samp_factor * DCTSIZE);
  }
  jpeg_finish_compress(cinfo);

bailout:
  if (cinfo->global_state > CSTATE_START) {
    if (alloc) (*cinfo->dest->term_destination) (cinfo);
    jpeg_abort_compress(cinfo);
  }
  for (i = 0; i < MAX_COMPONENTS; i++) {
    free(tmpbuf[i]);
    free(inbuf[i]);
  }
  free(_tmpbuf);
  if (this->jerr.warning) retval = -1;
  this->jerr.stopOnWarning = FALSE;
  return retval;
}

/* TurboJPEG 1.4+ */
DLLEXPORT int tjCompressFromYUV(tjhandle handle, const unsigned char *srcBuf,
                                int width, int align, int height, int subsamp,
                                unsigned char **jpegBuf,
                                unsigned long *jpegSize, int jpegQual,
                                int flags)
{
  const unsigned char *srcPlanes[3];
  int pw0, ph0, strides[3], retval = -1;
  tjinstance *this = (tjinstance *)handle;

  if (!this) THROWG("tjCompressFromYUV(): Invalid handle");
  this->isInstanceError = FALSE;

  if (srcBuf == NULL || width <= 0 || align < 1 || !IS_POW2(align) ||
      height <= 0 || subsamp < 0 || subsamp >= TJ_NUMSAMP)
    THROW("tjCompressFromYUV(): Invalid argument");

  pw0 = tjPlaneWidth(0, width, subsamp);
  ph0 = tjPlaneHeight(0, height, subsamp);
  srcPlanes[0] = srcBuf;
  strides[0] = PAD(pw0, align);
  if (subsamp == TJSAMP_GRAY) {
    strides[1] = strides[2] = 0;
    srcPlanes[1] = srcPlanes[2] = NULL;
  } else {
    int pw1 = tjPlaneWidth(1, width, subsamp);
    int ph1 = tjPlaneHeight(1, height, subsamp);

    strides[1] = strides[2] = PAD(pw1, align);
    srcPlanes[1] = srcPlanes[0] + strides[0] * ph0;
    srcPlanes[2] = srcPlanes[1] + strides[1] * ph1;
  }

  return tjCompressFromYUVPlanes(handle, srcPlanes, width, strides, height,
                                 subsamp, jpegBuf, jpegSize, jpegQual, flags);

bailout:
  return retval;
}


/******************************* Decompressor ********************************/

static tjhandle _tjInitDecompress(tjinstance *this)
{
  static unsigned char buffer[1];

  /* This is also straight out of example.c */
  this->dinfo.err = jpeg_std_error(&this->jerr.pub);
  this->jerr.pub.error_exit = my_error_exit;
  this->jerr.pub.output_message = my_output_message;
  this->jerr.emit_message = this->jerr.pub.emit_message;
  this->jerr.pub.emit_message = my_emit_message;
  this->jerr.pub.addon_message_table = turbojpeg_message_table;
  this->jerr.pub.first_addon_message = JMSG_FIRSTADDONCODE;
  this->jerr.pub.last_addon_message = JMSG_LASTADDONCODE;

  if (setjmp(this->jerr.setjmp_buffer)) {
    /* If we get here, the JPEG code has signaled an error. */
    free(this);
    return NULL;
  }

  jpeg_create_decompress(&this->dinfo);
  /* Make an initial call so it will create the source manager */
  jpeg_mem_src_tj(&this->dinfo, buffer, 1);

  this->init |= DECOMPRESS;
  return (tjhandle)this;
}

/* TurboJPEG 1.0+ */
DLLEXPORT tjhandle tjInitDecompress(void)
{
  tjinstance *this;

  if ((this = (tjinstance *)malloc(sizeof(tjinstance))) == NULL) {
    SNPRINTF(errStr, JMSG_LENGTH_MAX,
             "tjInitDecompress(): Memory allocation failure");
    return NULL;
  }
  memset(this, 0, sizeof(tjinstance));
  SNPRINTF(this->errStr, JMSG_LENGTH_MAX, "No error");
  return _tjInitDecompress(this);
}


<<<<<<< HEAD
DLLEXPORT int tjDecompressHeader4(tjhandle handle,
=======
/* TurboJPEG 1.4+ */
DLLEXPORT int tjDecompressHeader3(tjhandle handle,
>>>>>>> 94a2b953
                                  const unsigned char *jpegBuf,
                                  unsigned long jpegSize, int *width,
                                  int *height, int *jpegSubsamp,
                                  int *jpegColorspace, int *jpegFlags)
{
  int retval = 0;

  GET_DINSTANCE(handle);
  if ((this->init & DECOMPRESS) == 0)
    THROW("tjDecompressHeader4(): Instance has not been initialized for decompression");

  if (jpegBuf == NULL || jpegSize <= 0 || width == NULL || height == NULL ||
      jpegSubsamp == NULL || jpegColorspace == NULL || jpegFlags == NULL)
    THROW("tjDecompressHeader4(): Invalid argument");

  if (setjmp(this->jerr.setjmp_buffer)) {
    /* If we get here, the JPEG code has signaled an error. */
    return -1;
  }

  jpeg_mem_src_tj(dinfo, jpegBuf, jpegSize);

  /* jpeg_read_header() calls jpeg_abort() and returns JPEG_HEADER_TABLES_ONLY
     if the datastream is a tables-only datastream.  Since we aren't using a
     suspending data source, the only other value it can return is
     JPEG_HEADER_OK. */
  if (jpeg_read_header(dinfo, FALSE) == JPEG_HEADER_TABLES_ONLY)
    return 0;

  *width = dinfo->image_width;
  *height = dinfo->image_height;
  *jpegSubsamp = getSubsamp(dinfo);
  switch (dinfo->jpeg_color_space) {
  case JCS_GRAYSCALE:  *jpegColorspace = TJCS_GRAY;  break;
  case JCS_RGB:        *jpegColorspace = TJCS_RGB;  break;
  case JCS_YCbCr:      *jpegColorspace = TJCS_YCbCr;  break;
  case JCS_CMYK:       *jpegColorspace = TJCS_CMYK;  break;
  case JCS_YCCK:       *jpegColorspace = TJCS_YCCK;  break;
  default:             *jpegColorspace = -1;  break;
  }
  *jpegFlags = 0;
  if (dinfo->progressive_mode) *jpegFlags |= TJFLAG_PROGRESSIVE;
  if (dinfo->arith_code) *jpegFlags |= TJFLAG_ARITHMETIC;
  if (dinfo->master->lossless) *jpegFlags |= TJFLAG_LOSSLESS;

  jpeg_abort_decompress(dinfo);

  if (*jpegSubsamp < 0)
    THROW("tjDecompressHeader4(): Could not determine subsampling type for JPEG image");
  if (*jpegColorspace < 0)
    THROW("tjDecompressHeader4(): Could not determine colorspace of JPEG image");
  if (*width < 1 || *height < 1)
    THROW("tjDecompressHeader4(): Invalid data returned in header");

bailout:
  if (this->jerr.warning) retval = -1;
  return retval;
}

<<<<<<< HEAD
DLLEXPORT int tjDecompressHeader3(tjhandle handle,
                                  const unsigned char *jpegBuf,
                                  unsigned long jpegSize, int *width,
                                  int *height, int *jpegSubsamp,
                                  int *jpegColorspace)
{
  int flags;

  return tjDecompressHeader4(handle, jpegBuf, jpegSize, width, height,
                             jpegSubsamp, jpegColorspace, &flags);
}

=======
/* TurboJPEG 1.1+ */
>>>>>>> 94a2b953
DLLEXPORT int tjDecompressHeader2(tjhandle handle, unsigned char *jpegBuf,
                                  unsigned long jpegSize, int *width,
                                  int *height, int *jpegSubsamp)
{
  int jpegColorspace;

  return tjDecompressHeader3(handle, jpegBuf, jpegSize, width, height,
                             jpegSubsamp, &jpegColorspace);
}

/* TurboJPEG 1.0+ */
DLLEXPORT int tjDecompressHeader(tjhandle handle, unsigned char *jpegBuf,
                                 unsigned long jpegSize, int *width,
                                 int *height)
{
  int jpegSubsamp;

  return tjDecompressHeader2(handle, jpegBuf, jpegSize, width, height,
                             &jpegSubsamp);
}


/* TurboJPEG 1.2+ */
DLLEXPORT tjscalingfactor *tjGetScalingFactors(int *numScalingFactors)
{
  if (numScalingFactors == NULL) {
    SNPRINTF(errStr, JMSG_LENGTH_MAX,
             "tjGetScalingFactors(): Invalid argument");
    return NULL;
  }

  *numScalingFactors = NUMSF;
  return (tjscalingfactor *)sf;
}


/* TurboJPEG 1.2+ */
DLLEXPORT int tjDecompress2(tjhandle handle, const unsigned char *jpegBuf,
                            unsigned long jpegSize, unsigned char *dstBuf,
                            int width, int pitch, int height, int pixelFormat,
                            int flags)
{
  JSAMPROW *row_pointer = NULL;
  int i, retval = 0, jpegwidth, jpegheight, scaledw, scaledh;
  struct my_progress_mgr progress;

  GET_DINSTANCE(handle);
  this->jerr.stopOnWarning = (flags & TJFLAG_STOPONWARNING) ? TRUE : FALSE;
  if ((this->init & DECOMPRESS) == 0)
    THROW("tjDecompress2(): Instance has not been initialized for decompression");

  if (jpegBuf == NULL || jpegSize <= 0 || dstBuf == NULL || width < 0 ||
      pitch < 0 || height < 0 || pixelFormat < 0 || pixelFormat >= TJ_NUMPF)
    THROW("tjDecompress2(): Invalid argument");

#ifndef NO_PUTENV
  if (flags & TJFLAG_FORCEMMX) PUTENV_S("JSIMD_FORCEMMX", "1");
  else if (flags & TJFLAG_FORCESSE) PUTENV_S("JSIMD_FORCESSE", "1");
  else if (flags & TJFLAG_FORCESSE2) PUTENV_S("JSIMD_FORCESSE2", "1");
#endif

  if (flags & TJFLAG_LIMITSCANS) {
    memset(&progress, 0, sizeof(struct my_progress_mgr));
    progress.pub.progress_monitor = my_progress_monitor;
    progress.this = this;
    dinfo->progress = &progress.pub;
  } else
    dinfo->progress = NULL;

  if (setjmp(this->jerr.setjmp_buffer)) {
    /* If we get here, the JPEG code has signaled an error. */
    retval = -1;  goto bailout;
  }

  jpeg_mem_src_tj(dinfo, jpegBuf, jpegSize);
  jpeg_read_header(dinfo, TRUE);
  this->dinfo.out_color_space = pf2cs[pixelFormat];
  if (flags & TJFLAG_FASTDCT) this->dinfo.dct_method = JDCT_FASTEST;
  if (flags & TJFLAG_FASTUPSAMPLE) dinfo->do_fancy_upsampling = FALSE;

  jpegwidth = dinfo->image_width;  jpegheight = dinfo->image_height;
  if (width == 0) width = jpegwidth;
  if (height == 0) height = jpegheight;
  for (i = 0; i < NUMSF; i++) {
    scaledw = TJSCALED(jpegwidth, sf[i]);
    scaledh = TJSCALED(jpegheight, sf[i]);
    if (scaledw <= width && scaledh <= height)
      break;
  }
  if (i >= NUMSF)
    THROW("tjDecompress2(): Could not scale down to desired image dimensions");
  width = scaledw;  height = scaledh;
  dinfo->scale_num = sf[i].num;
  dinfo->scale_denom = sf[i].denom;

  jpeg_start_decompress(dinfo);
  if (pitch == 0) pitch = dinfo->output_width * tjPixelSize[pixelFormat];

  if ((row_pointer =
       (JSAMPROW *)malloc(sizeof(JSAMPROW) * dinfo->output_height)) == NULL)
    THROW("tjDecompress2(): Memory allocation failure");
  if (setjmp(this->jerr.setjmp_buffer)) {
    /* If we get here, the JPEG code has signaled an error. */
    retval = -1;  goto bailout;
  }
  for (i = 0; i < (int)dinfo->output_height; i++) {
    if (flags & TJFLAG_BOTTOMUP)
      row_pointer[i] = &dstBuf[(dinfo->output_height - i - 1) * (size_t)pitch];
    else
      row_pointer[i] = &dstBuf[i * (size_t)pitch];
  }
  while (dinfo->output_scanline < dinfo->output_height)
    jpeg_read_scanlines(dinfo, &row_pointer[dinfo->output_scanline],
                        dinfo->output_height - dinfo->output_scanline);
  jpeg_finish_decompress(dinfo);

bailout:
  if (dinfo->global_state > DSTATE_START) jpeg_abort_decompress(dinfo);
  free(row_pointer);
  if (this->jerr.warning) retval = -1;
  this->jerr.stopOnWarning = FALSE;
  return retval;
}

/* TurboJPEG 1.0+ */
DLLEXPORT int tjDecompress(tjhandle handle, unsigned char *jpegBuf,
                           unsigned long jpegSize, unsigned char *dstBuf,
                           int width, int pitch, int height, int pixelSize,
                           int flags)
{
  if (flags & TJ_YUV)
    return tjDecompressToYUV(handle, jpegBuf, jpegSize, dstBuf, flags);
  else
    return tjDecompress2(handle, jpegBuf, jpegSize, dstBuf, width, pitch,
                         height, getPixelFormat(pixelSize, flags), flags);
}


static void setDecodeDefaults(struct jpeg_decompress_struct *dinfo,
                              int pixelFormat, int subsamp, int flags)
{
  int i;

  dinfo->scale_num = dinfo->scale_denom = 1;

  if (subsamp == TJSAMP_GRAY) {
    dinfo->num_components = dinfo->comps_in_scan = 1;
    dinfo->jpeg_color_space = JCS_GRAYSCALE;
  } else {
    dinfo->num_components = dinfo->comps_in_scan = 3;
    dinfo->jpeg_color_space = JCS_YCbCr;
  }

  dinfo->comp_info = (jpeg_component_info *)
    (*dinfo->mem->alloc_small) ((j_common_ptr)dinfo, JPOOL_IMAGE,
                                dinfo->num_components *
                                sizeof(jpeg_component_info));

  for (i = 0; i < dinfo->num_components; i++) {
    jpeg_component_info *compptr = &dinfo->comp_info[i];

    compptr->h_samp_factor = (i == 0) ? tjMCUWidth[subsamp] / 8 : 1;
    compptr->v_samp_factor = (i == 0) ? tjMCUHeight[subsamp] / 8 : 1;
    compptr->component_index = i;
    compptr->component_id = i + 1;
    compptr->quant_tbl_no = compptr->dc_tbl_no =
      compptr->ac_tbl_no = (i == 0) ? 0 : 1;
    dinfo->cur_comp_info[i] = compptr;
  }
  dinfo->data_precision = 8;
  for (i = 0; i < 2; i++) {
    if (dinfo->quant_tbl_ptrs[i] == NULL)
      dinfo->quant_tbl_ptrs[i] = jpeg_alloc_quant_table((j_common_ptr)dinfo);
  }
}


static int my_read_markers(j_decompress_ptr dinfo)
{
  return JPEG_REACHED_SOS;
}

static void my_reset_marker_reader(j_decompress_ptr dinfo)
{
}

/* TurboJPEG 1.4+ */
DLLEXPORT int tjDecodeYUVPlanes(tjhandle handle,
                                const unsigned char **srcPlanes,
                                const int *strides, int subsamp,
                                unsigned char *dstBuf, int width, int pitch,
                                int height, int pixelFormat, int flags)
{
  JSAMPROW *row_pointer = NULL;
  JSAMPLE *_tmpbuf[MAX_COMPONENTS];
  JSAMPROW *tmpbuf[MAX_COMPONENTS], *inbuf[MAX_COMPONENTS];
  int i, retval = 0, row, pw0, ph0, pw[MAX_COMPONENTS], ph[MAX_COMPONENTS];
  JSAMPLE *ptr;
  jpeg_component_info *compptr;
  int (*old_read_markers) (j_decompress_ptr);
  void (*old_reset_marker_reader) (j_decompress_ptr);

  GET_DINSTANCE(handle);
  this->jerr.stopOnWarning = (flags & TJFLAG_STOPONWARNING) ? TRUE : FALSE;

  for (i = 0; i < MAX_COMPONENTS; i++) {
    tmpbuf[i] = NULL;  _tmpbuf[i] = NULL;  inbuf[i] = NULL;
  }

  if ((this->init & DECOMPRESS) == 0)
    THROW("tjDecodeYUVPlanes(): Instance has not been initialized for decompression");

  if (!srcPlanes || !srcPlanes[0] || subsamp < 0 || subsamp >= TJ_NUMSAMP ||
      dstBuf == NULL || width <= 0 || pitch < 0 || height <= 0 ||
      pixelFormat < 0 || pixelFormat >= TJ_NUMPF)
    THROW("tjDecodeYUVPlanes(): Invalid argument");
  if (subsamp != TJSAMP_GRAY && (!srcPlanes[1] || !srcPlanes[2]))
    THROW("tjDecodeYUVPlanes(): Invalid argument");

  if (setjmp(this->jerr.setjmp_buffer)) {
    /* If we get here, the JPEG code has signaled an error. */
    retval = -1;  goto bailout;
  }

  if (pixelFormat == TJPF_CMYK)
    THROW("tjDecodeYUVPlanes(): Cannot decode YUV images into packed-pixel CMYK images.");

  if (pitch == 0) pitch = width * tjPixelSize[pixelFormat];
  dinfo->image_width = width;
  dinfo->image_height = height;

#ifndef NO_PUTENV
  if (flags & TJFLAG_FORCEMMX) PUTENV_S("JSIMD_FORCEMMX", "1");
  else if (flags & TJFLAG_FORCESSE) PUTENV_S("JSIMD_FORCESSE", "1");
  else if (flags & TJFLAG_FORCESSE2) PUTENV_S("JSIMD_FORCESSE2", "1");
#endif

  dinfo->progressive_mode = dinfo->inputctl->has_multiple_scans = FALSE;
  dinfo->Ss = dinfo->Ah = dinfo->Al = 0;
  dinfo->Se = DCTSIZE2 - 1;
  setDecodeDefaults(dinfo, pixelFormat, subsamp, flags);
  old_read_markers = dinfo->marker->read_markers;
  dinfo->marker->read_markers = my_read_markers;
  old_reset_marker_reader = dinfo->marker->reset_marker_reader;
  dinfo->marker->reset_marker_reader = my_reset_marker_reader;
  jpeg_read_header(dinfo, TRUE);
  dinfo->marker->read_markers = old_read_markers;
  dinfo->marker->reset_marker_reader = old_reset_marker_reader;

  this->dinfo.out_color_space = pf2cs[pixelFormat];
  if (flags & TJFLAG_FASTDCT) this->dinfo.dct_method = JDCT_FASTEST;
  dinfo->do_fancy_upsampling = FALSE;
  dinfo->Se = DCTSIZE2 - 1;
  jinit_master_decompress(dinfo);
  (*dinfo->upsample->start_pass) (dinfo);

  pw0 = PAD(width, dinfo->max_h_samp_factor);
  ph0 = PAD(height, dinfo->max_v_samp_factor);

  if (pitch == 0) pitch = dinfo->output_width * tjPixelSize[pixelFormat];

  if ((row_pointer = (JSAMPROW *)malloc(sizeof(JSAMPROW) * ph0)) == NULL)
    THROW("tjDecodeYUVPlanes(): Memory allocation failure");
  for (i = 0; i < height; i++) {
    if (flags & TJFLAG_BOTTOMUP)
      row_pointer[i] = &dstBuf[(height - i - 1) * (size_t)pitch];
    else
      row_pointer[i] = &dstBuf[i * (size_t)pitch];
  }
  if (height < ph0)
    for (i = height; i < ph0; i++) row_pointer[i] = row_pointer[height - 1];

  for (i = 0; i < dinfo->num_components; i++) {
    compptr = &dinfo->comp_info[i];
    _tmpbuf[i] =
      (JSAMPLE *)malloc(PAD(compptr->width_in_blocks * DCTSIZE, 32) *
                        compptr->v_samp_factor + 32);
    if (!_tmpbuf[i])
      THROW("tjDecodeYUVPlanes(): Memory allocation failure");
    tmpbuf[i] = (JSAMPROW *)malloc(sizeof(JSAMPROW) * compptr->v_samp_factor);
    if (!tmpbuf[i])
      THROW("tjDecodeYUVPlanes(): Memory allocation failure");
    for (row = 0; row < compptr->v_samp_factor; row++) {
      unsigned char *_tmpbuf_aligned =
        (unsigned char *)PAD((JUINTPTR)_tmpbuf[i], 32);

      tmpbuf[i][row] =
        &_tmpbuf_aligned[PAD(compptr->width_in_blocks * DCTSIZE, 32) * row];
    }
    pw[i] = pw0 * compptr->h_samp_factor / dinfo->max_h_samp_factor;
    ph[i] = ph0 * compptr->v_samp_factor / dinfo->max_v_samp_factor;
    inbuf[i] = (JSAMPROW *)malloc(sizeof(JSAMPROW) * ph[i]);
    if (!inbuf[i])
      THROW("tjDecodeYUVPlanes(): Memory allocation failure");
    ptr = (JSAMPLE *)srcPlanes[i];
    for (row = 0; row < ph[i]; row++) {
      inbuf[i][row] = ptr;
      ptr += (strides && strides[i] != 0) ? strides[i] : pw[i];
    }
  }

  if (setjmp(this->jerr.setjmp_buffer)) {
    /* If we get here, the JPEG code has signaled an error. */
    retval = -1;  goto bailout;
  }

  for (row = 0; row < ph0; row += dinfo->max_v_samp_factor) {
    JDIMENSION inrow = 0, outrow = 0;

    for (i = 0, compptr = dinfo->comp_info; i < dinfo->num_components;
         i++, compptr++)
      jcopy_sample_rows(inbuf[i],
        row * compptr->v_samp_factor / dinfo->max_v_samp_factor, tmpbuf[i], 0,
        compptr->v_samp_factor, pw[i]);
    (dinfo->upsample->upsample) (dinfo, tmpbuf, &inrow,
                                 dinfo->max_v_samp_factor, &row_pointer[row],
                                 &outrow, dinfo->max_v_samp_factor);
  }
  jpeg_abort_decompress(dinfo);

bailout:
  if (dinfo->global_state > DSTATE_START) jpeg_abort_decompress(dinfo);
  free(row_pointer);
  for (i = 0; i < MAX_COMPONENTS; i++) {
    free(tmpbuf[i]);
    free(_tmpbuf[i]);
    free(inbuf[i]);
  }
  if (this->jerr.warning) retval = -1;
  this->jerr.stopOnWarning = FALSE;
  return retval;
}

/* TurboJPEG 1.4+ */
DLLEXPORT int tjDecodeYUV(tjhandle handle, const unsigned char *srcBuf,
                          int align, int subsamp, unsigned char *dstBuf,
                          int width, int pitch, int height, int pixelFormat,
                          int flags)
{
  const unsigned char *srcPlanes[3];
  int pw0, ph0, strides[3], retval = -1;
  tjinstance *this = (tjinstance *)handle;

  if (!this) THROWG("tjDecodeYUV(): Invalid handle");
  this->isInstanceError = FALSE;

  if (srcBuf == NULL || align < 1 || !IS_POW2(align) || subsamp < 0 ||
      subsamp >= TJ_NUMSAMP || width <= 0 || height <= 0)
    THROW("tjDecodeYUV(): Invalid argument");

  pw0 = tjPlaneWidth(0, width, subsamp);
  ph0 = tjPlaneHeight(0, height, subsamp);
  srcPlanes[0] = srcBuf;
  strides[0] = PAD(pw0, align);
  if (subsamp == TJSAMP_GRAY) {
    strides[1] = strides[2] = 0;
    srcPlanes[1] = srcPlanes[2] = NULL;
  } else {
    int pw1 = tjPlaneWidth(1, width, subsamp);
    int ph1 = tjPlaneHeight(1, height, subsamp);

    strides[1] = strides[2] = PAD(pw1, align);
    srcPlanes[1] = srcPlanes[0] + strides[0] * ph0;
    srcPlanes[2] = srcPlanes[1] + strides[1] * ph1;
  }

  return tjDecodeYUVPlanes(handle, srcPlanes, strides, subsamp, dstBuf, width,
                           pitch, height, pixelFormat, flags);

bailout:
  return retval;
}

/* TurboJPEG 1.4+ */
DLLEXPORT int tjDecompressToYUVPlanes(tjhandle handle,
                                      const unsigned char *jpegBuf,
                                      unsigned long jpegSize,
                                      unsigned char **dstPlanes, int width,
                                      int *strides, int height, int flags)
{
  int i, sfi, row, retval = 0;
  int jpegwidth, jpegheight, jpegSubsamp, scaledw, scaledh;
  int pw[MAX_COMPONENTS], ph[MAX_COMPONENTS], iw[MAX_COMPONENTS],
    tmpbufsize = 0, usetmpbuf = 0, th[MAX_COMPONENTS];
  JSAMPLE *_tmpbuf = NULL, *ptr;
  JSAMPROW *outbuf[MAX_COMPONENTS], *tmpbuf[MAX_COMPONENTS];
  int dctsize;
  struct my_progress_mgr progress;

  GET_DINSTANCE(handle);
  this->jerr.stopOnWarning = (flags & TJFLAG_STOPONWARNING) ? TRUE : FALSE;

  for (i = 0; i < MAX_COMPONENTS; i++) {
    tmpbuf[i] = NULL;  outbuf[i] = NULL;
  }

  if ((this->init & DECOMPRESS) == 0)
    THROW("tjDecompressToYUVPlanes(): Instance has not been initialized for decompression");

  if (jpegBuf == NULL || jpegSize <= 0 || !dstPlanes || !dstPlanes[0] ||
      width < 0 || height < 0)
    THROW("tjDecompressToYUVPlanes(): Invalid argument");

#ifndef NO_PUTENV
  if (flags & TJFLAG_FORCEMMX) PUTENV_S("JSIMD_FORCEMMX", "1");
  else if (flags & TJFLAG_FORCESSE) PUTENV_S("JSIMD_FORCESSE", "1");
  else if (flags & TJFLAG_FORCESSE2) PUTENV_S("JSIMD_FORCESSE2", "1");
#endif

  if (flags & TJFLAG_LIMITSCANS) {
    memset(&progress, 0, sizeof(struct my_progress_mgr));
    progress.pub.progress_monitor = my_progress_monitor;
    progress.this = this;
    dinfo->progress = &progress.pub;
  } else
    dinfo->progress = NULL;

  if (setjmp(this->jerr.setjmp_buffer)) {
    /* If we get here, the JPEG code has signaled an error. */
    retval = -1;  goto bailout;
  }

  if (!this->headerRead) {
    jpeg_mem_src_tj(dinfo, jpegBuf, jpegSize);
    jpeg_read_header(dinfo, TRUE);
  }
  this->headerRead = 0;
  jpegSubsamp = getSubsamp(dinfo);
  if (jpegSubsamp < 0)
    THROW("tjDecompressToYUVPlanes(): Could not determine subsampling type for JPEG image");

  if (jpegSubsamp != TJSAMP_GRAY && (!dstPlanes[1] || !dstPlanes[2]))
    THROW("tjDecompressToYUVPlanes(): Invalid argument");

  jpegwidth = dinfo->image_width;  jpegheight = dinfo->image_height;
  if (width == 0) width = jpegwidth;
  if (height == 0) height = jpegheight;
  for (i = 0; i < NUMSF; i++) {
    scaledw = TJSCALED(jpegwidth, sf[i]);
    scaledh = TJSCALED(jpegheight, sf[i]);
    if (scaledw <= width && scaledh <= height)
      break;
  }
  if (i >= NUMSF)
    THROW("tjDecompressToYUVPlanes(): Could not scale down to desired image dimensions");
  if (dinfo->num_components > 3)
    THROW("tjDecompressToYUVPlanes(): JPEG image must have 3 or fewer components");

  width = scaledw;  height = scaledh;
  dinfo->scale_num = sf[i].num;
  dinfo->scale_denom = sf[i].denom;
  sfi = i;
  jpeg_calc_output_dimensions(dinfo);

  dctsize = DCTSIZE * sf[sfi].num / sf[sfi].denom;

  for (i = 0; i < dinfo->num_components; i++) {
    jpeg_component_info *compptr = &dinfo->comp_info[i];
    int ih;

    iw[i] = compptr->width_in_blocks * dctsize;
    ih = compptr->height_in_blocks * dctsize;
    pw[i] = tjPlaneWidth(i, dinfo->output_width, jpegSubsamp);
    ph[i] = tjPlaneHeight(i, dinfo->output_height, jpegSubsamp);
    if (iw[i] != pw[i] || ih != ph[i]) usetmpbuf = 1;
    th[i] = compptr->v_samp_factor * dctsize;
    tmpbufsize += iw[i] * th[i];
    if ((outbuf[i] = (JSAMPROW *)malloc(sizeof(JSAMPROW) * ph[i])) == NULL)
      THROW("tjDecompressToYUVPlanes(): Memory allocation failure");
    ptr = dstPlanes[i];
    for (row = 0; row < ph[i]; row++) {
      outbuf[i][row] = ptr;
      ptr += (strides && strides[i] != 0) ? strides[i] : pw[i];
    }
  }
  if (usetmpbuf) {
    if ((_tmpbuf = (JSAMPLE *)malloc(sizeof(JSAMPLE) * tmpbufsize)) == NULL)
      THROW("tjDecompressToYUVPlanes(): Memory allocation failure");
    ptr = _tmpbuf;
    for (i = 0; i < dinfo->num_components; i++) {
      if ((tmpbuf[i] = (JSAMPROW *)malloc(sizeof(JSAMPROW) * th[i])) == NULL)
        THROW("tjDecompressToYUVPlanes(): Memory allocation failure");
      for (row = 0; row < th[i]; row++) {
        tmpbuf[i][row] = ptr;
        ptr += iw[i];
      }
    }
  }

  if (setjmp(this->jerr.setjmp_buffer)) {
    /* If we get here, the JPEG code has signaled an error. */
    retval = -1;  goto bailout;
  }

  if (flags & TJFLAG_FASTUPSAMPLE) dinfo->do_fancy_upsampling = FALSE;
  if (flags & TJFLAG_FASTDCT) dinfo->dct_method = JDCT_FASTEST;
  dinfo->raw_data_out = TRUE;

  jpeg_start_decompress(dinfo);
  for (row = 0; row < (int)dinfo->output_height;
       row += dinfo->max_v_samp_factor * dinfo->_min_DCT_scaled_size) {
    JSAMPARRAY yuvptr[MAX_COMPONENTS];
    int crow[MAX_COMPONENTS];

    for (i = 0; i < dinfo->num_components; i++) {
      jpeg_component_info *compptr = &dinfo->comp_info[i];

      if (jpegSubsamp == TJSAMP_420) {
        /* When 4:2:0 subsampling is used with IDCT scaling, libjpeg will try
           to be clever and use the IDCT to perform upsampling on the U and V
           planes.  For instance, if the output image is to be scaled by 1/2
           relative to the JPEG image, then the scaling factor and upsampling
           effectively cancel each other, so a normal 8x8 IDCT can be used.
           However, this is not desirable when using the decompress-to-YUV
           functionality in TurboJPEG, since we want to output the U and V
           planes in their subsampled form.  Thus, we have to override some
           internal libjpeg parameters to force it to use the "scaled" IDCT
           functions on the U and V planes. */
        compptr->_DCT_scaled_size = dctsize;
        compptr->MCU_sample_width = tjMCUWidth[jpegSubsamp] *
          sf[sfi].num / sf[sfi].denom *
          compptr->v_samp_factor / dinfo->max_v_samp_factor;
        dinfo->idct->inverse_DCT[i] = dinfo->idct->inverse_DCT[0];
      }
      crow[i] = row * compptr->v_samp_factor / dinfo->max_v_samp_factor;
      if (usetmpbuf) yuvptr[i] = tmpbuf[i];
      else yuvptr[i] = &outbuf[i][crow[i]];
    }
    jpeg_read_raw_data(dinfo, yuvptr,
                       dinfo->max_v_samp_factor * dinfo->_min_DCT_scaled_size);
    if (usetmpbuf) {
      int j;

      for (i = 0; i < dinfo->num_components; i++) {
        for (j = 0; j < MIN(th[i], ph[i] - crow[i]); j++) {
          memcpy(outbuf[i][crow[i] + j], tmpbuf[i][j], pw[i]);
        }
      }
    }
  }
  jpeg_finish_decompress(dinfo);

bailout:
  if (dinfo->global_state > DSTATE_START) jpeg_abort_decompress(dinfo);
  for (i = 0; i < MAX_COMPONENTS; i++) {
    free(tmpbuf[i]);
    free(outbuf[i]);
  }
  free(_tmpbuf);
  if (this->jerr.warning) retval = -1;
  this->jerr.stopOnWarning = FALSE;
  return retval;
}

/* TurboJPEG 1.4+ */
DLLEXPORT int tjDecompressToYUV2(tjhandle handle, const unsigned char *jpegBuf,
                                 unsigned long jpegSize, unsigned char *dstBuf,
                                 int width, int align, int height, int flags)
{
  unsigned char *dstPlanes[3];
  int pw0, ph0, strides[3], retval = -1, jpegSubsamp = -1;
  int i, jpegwidth, jpegheight, scaledw, scaledh;

  GET_DINSTANCE(handle);
  this->jerr.stopOnWarning = (flags & TJFLAG_STOPONWARNING) ? TRUE : FALSE;

  if (jpegBuf == NULL || jpegSize <= 0 || dstBuf == NULL || width < 0 ||
      align < 1 || !IS_POW2(align) || height < 0)
    THROW("tjDecompressToYUV2(): Invalid argument");

  if (setjmp(this->jerr.setjmp_buffer)) {
    /* If we get here, the JPEG code has signaled an error. */
    return -1;
  }

  jpeg_mem_src_tj(dinfo, jpegBuf, jpegSize);
  jpeg_read_header(dinfo, TRUE);
  jpegSubsamp = getSubsamp(dinfo);
  if (jpegSubsamp < 0)
    THROW("tjDecompressToYUV2(): Could not determine subsampling type for JPEG image");

  jpegwidth = dinfo->image_width;  jpegheight = dinfo->image_height;
  if (width == 0) width = jpegwidth;
  if (height == 0) height = jpegheight;
  for (i = 0; i < NUMSF; i++) {
    scaledw = TJSCALED(jpegwidth, sf[i]);
    scaledh = TJSCALED(jpegheight, sf[i]);
    if (scaledw <= width && scaledh <= height)
      break;
  }
  if (i >= NUMSF)
    THROW("tjDecompressToYUV2(): Could not scale down to desired image dimensions");

  width = scaledw;  height = scaledh;

  pw0 = tjPlaneWidth(0, width, jpegSubsamp);
  ph0 = tjPlaneHeight(0, height, jpegSubsamp);
  dstPlanes[0] = dstBuf;
  strides[0] = PAD(pw0, align);
  if (jpegSubsamp == TJSAMP_GRAY) {
    strides[1] = strides[2] = 0;
    dstPlanes[1] = dstPlanes[2] = NULL;
  } else {
    int pw1 = tjPlaneWidth(1, width, jpegSubsamp);
    int ph1 = tjPlaneHeight(1, height, jpegSubsamp);

    strides[1] = strides[2] = PAD(pw1, align);
    dstPlanes[1] = dstPlanes[0] + strides[0] * ph0;
    dstPlanes[2] = dstPlanes[1] + strides[1] * ph1;
  }

  this->headerRead = 1;
  return tjDecompressToYUVPlanes(handle, jpegBuf, jpegSize, dstPlanes, width,
                                 strides, height, flags);

bailout:
  this->jerr.stopOnWarning = FALSE;
  return retval;
}

/* TurboJPEG 1.1+ */
DLLEXPORT int tjDecompressToYUV(tjhandle handle, unsigned char *jpegBuf,
                                unsigned long jpegSize, unsigned char *dstBuf,
                                int flags)
{
  return tjDecompressToYUV2(handle, jpegBuf, jpegSize, dstBuf, 0, 4, 0, flags);
}


/******************************** Transformer ********************************/

/* TurboJPEG 1.2+ */
DLLEXPORT tjhandle tjInitTransform(void)
{
  tjinstance *this = NULL;
  tjhandle handle = NULL;

  if ((this = (tjinstance *)malloc(sizeof(tjinstance))) == NULL) {
    SNPRINTF(errStr, JMSG_LENGTH_MAX,
             "tjInitTransform(): Memory allocation failure");
    return NULL;
  }
  memset(this, 0, sizeof(tjinstance));
  SNPRINTF(this->errStr, JMSG_LENGTH_MAX, "No error");
  handle = _tjInitCompress(this);
  if (!handle) return NULL;
  handle = _tjInitDecompress(this);
  return handle;
}


/* TurboJPEG 1.2+ */
DLLEXPORT int tjTransform(tjhandle handle, const unsigned char *jpegBuf,
                          unsigned long jpegSize, int n,
                          unsigned char **dstBufs, unsigned long *dstSizes,
                          tjtransform *t, int flags)
{
  jpeg_transform_info *xinfo = NULL;
  jvirt_barray_ptr *srccoefs, *dstcoefs;
  int retval = 0, i, jpegSubsamp, saveMarkers = 0;
  boolean alloc = TRUE;
  struct my_progress_mgr progress;

  GET_INSTANCE(handle);
  this->jerr.stopOnWarning = (flags & TJFLAG_STOPONWARNING) ? TRUE : FALSE;
  if ((this->init & COMPRESS) == 0 || (this->init & DECOMPRESS) == 0)
    THROW("tjTransform(): Instance has not been initialized for transformation");

  if (jpegBuf == NULL || jpegSize <= 0 || n < 1 || dstBufs == NULL ||
      dstSizes == NULL || t == NULL || flags < 0)
    THROW("tjTransform(): Invalid argument");

#ifndef NO_PUTENV
  if (flags & TJFLAG_FORCEMMX) PUTENV_S("JSIMD_FORCEMMX", "1");
  else if (flags & TJFLAG_FORCESSE) PUTENV_S("JSIMD_FORCESSE", "1");
  else if (flags & TJFLAG_FORCESSE2) PUTENV_S("JSIMD_FORCESSE2", "1");
#endif

  if (flags & TJFLAG_LIMITSCANS) {
    memset(&progress, 0, sizeof(struct my_progress_mgr));
    progress.pub.progress_monitor = my_progress_monitor;
    progress.this = this;
    dinfo->progress = &progress.pub;
  } else
    dinfo->progress = NULL;

  if ((xinfo =
       (jpeg_transform_info *)malloc(sizeof(jpeg_transform_info) * n)) == NULL)
    THROW("tjTransform(): Memory allocation failure");
  memset(xinfo, 0, sizeof(jpeg_transform_info) * n);

  if (setjmp(this->jerr.setjmp_buffer)) {
    /* If we get here, the JPEG code has signaled an error. */
    retval = -1;  goto bailout;
  }

  jpeg_mem_src_tj(dinfo, jpegBuf, jpegSize);

  for (i = 0; i < n; i++) {
    xinfo[i].transform = xformtypes[t[i].op];
    xinfo[i].perfect = (t[i].options & TJXOPT_PERFECT) ? 1 : 0;
    xinfo[i].trim = (t[i].options & TJXOPT_TRIM) ? 1 : 0;
    xinfo[i].force_grayscale = (t[i].options & TJXOPT_GRAY) ? 1 : 0;
    xinfo[i].crop = (t[i].options & TJXOPT_CROP) ? 1 : 0;
    if (n != 1 && t[i].op == TJXOP_HFLIP) xinfo[i].slow_hflip = 1;
    else xinfo[i].slow_hflip = 0;

    if (xinfo[i].crop) {
      xinfo[i].crop_xoffset = t[i].r.x;  xinfo[i].crop_xoffset_set = JCROP_POS;
      xinfo[i].crop_yoffset = t[i].r.y;  xinfo[i].crop_yoffset_set = JCROP_POS;
      if (t[i].r.w != 0) {
        xinfo[i].crop_width = t[i].r.w;  xinfo[i].crop_width_set = JCROP_POS;
      } else
        xinfo[i].crop_width = JCROP_UNSET;
      if (t[i].r.h != 0) {
        xinfo[i].crop_height = t[i].r.h;  xinfo[i].crop_height_set = JCROP_POS;
      } else
        xinfo[i].crop_height = JCROP_UNSET;
    }
    if (!(t[i].options & TJXOPT_COPYNONE)) saveMarkers = 1;
  }

  jcopy_markers_setup(dinfo, saveMarkers ? JCOPYOPT_ALL : JCOPYOPT_NONE);
  jpeg_read_header(dinfo, TRUE);
  jpegSubsamp = getSubsamp(dinfo);
  if (jpegSubsamp < 0)
    THROW("tjTransform(): Could not determine subsampling type for JPEG image");

  for (i = 0; i < n; i++) {
    if (!jtransform_request_workspace(dinfo, &xinfo[i]))
      THROW("tjTransform(): Transform is not perfect");

    if (xinfo[i].crop) {
      if ((t[i].r.x % tjMCUWidth[jpegSubsamp]) != 0 ||
          (t[i].r.y % tjMCUHeight[jpegSubsamp]) != 0) {
        SNPRINTF(this->errStr, JMSG_LENGTH_MAX,
                 "To crop this JPEG image, x must be a multiple of %d\n"
                 "and y must be a multiple of %d.\n",
                 tjMCUWidth[jpegSubsamp], tjMCUHeight[jpegSubsamp]);
        this->isInstanceError = TRUE;
        retval = -1;  goto bailout;
      }
    }
  }

  srccoefs = jpeg_read_coefficients(dinfo);

  for (i = 0; i < n; i++) {
    int w, h;

    if (!xinfo[i].crop) {
      w = dinfo->image_width;  h = dinfo->image_height;
    } else {
      w = xinfo[i].crop_width;  h = xinfo[i].crop_height;
    }
    if (flags & TJFLAG_NOREALLOC) {
      alloc = FALSE;  dstSizes[i] = tjBufSize(w, h, jpegSubsamp);
    }
    if (!(t[i].options & TJXOPT_NOOUTPUT))
      jpeg_mem_dest_tj(cinfo, &dstBufs[i], &dstSizes[i], alloc);
    jpeg_copy_critical_parameters(dinfo, cinfo);
    dstcoefs = jtransform_adjust_parameters(dinfo, cinfo, srccoefs, &xinfo[i]);
#ifdef C_PROGRESSIVE_SUPPORTED
    if (flags & TJFLAG_PROGRESSIVE || t[i].options & TJXOPT_PROGRESSIVE)
      jpeg_simple_progression(cinfo);
#endif
    if (flags & TJFLAG_ARITHMETIC || t[i].options & TJXOPT_ARITHMETIC)
      cinfo->arith_code = TRUE;
    if (!(t[i].options & TJXOPT_NOOUTPUT)) {
      jpeg_write_coefficients(cinfo, dstcoefs);
      jcopy_markers_execute(dinfo, cinfo, t[i].options & TJXOPT_COPYNONE ?
                                          JCOPYOPT_NONE : JCOPYOPT_ALL);
    } else
      jinit_c_master_control(cinfo, TRUE);
    jtransform_execute_transformation(dinfo, cinfo, srccoefs, &xinfo[i]);
    if (t[i].customFilter) {
      int ci, y;
      JDIMENSION by;

      for (ci = 0; ci < cinfo->num_components; ci++) {
        jpeg_component_info *compptr = &cinfo->comp_info[ci];
        tjregion arrayRegion = { 0, 0, 0, 0 };
        tjregion planeRegion = { 0, 0, 0, 0 };

        arrayRegion.w = compptr->width_in_blocks * DCTSIZE;
        arrayRegion.h = DCTSIZE;
        planeRegion.w = compptr->width_in_blocks * DCTSIZE;
        planeRegion.h = compptr->height_in_blocks * DCTSIZE;

        for (by = 0; by < compptr->height_in_blocks;
             by += compptr->v_samp_factor) {
          JBLOCKARRAY barray = (dinfo->mem->access_virt_barray)
            ((j_common_ptr)dinfo, dstcoefs[ci], by, compptr->v_samp_factor,
             TRUE);

          for (y = 0; y < compptr->v_samp_factor; y++) {
            if (t[i].customFilter(barray[y][0], arrayRegion, planeRegion, ci,
                                  i, &t[i]) == -1)
              THROW("tjTransform(): Error in custom filter");
            arrayRegion.y += DCTSIZE;
          }
        }
      }
    }
    if (!(t[i].options & TJXOPT_NOOUTPUT)) jpeg_finish_compress(cinfo);
  }

  jpeg_finish_decompress(dinfo);

bailout:
  if (cinfo->global_state > CSTATE_START) {
    if (alloc) (*cinfo->dest->term_destination) (cinfo);
    jpeg_abort_compress(cinfo);
  }
  if (dinfo->global_state > DSTATE_START) jpeg_abort_decompress(dinfo);
  free(xinfo);
  if (this->jerr.warning) retval = -1;
  this->jerr.stopOnWarning = FALSE;
  return retval;
}


/*************************** Packed-Pixel Image I/O **************************/

/* TurboJPEG 2.0+ */
DLLEXPORT unsigned char *tjLoadImage(const char *filename, int *width,
                                     int align, int *height, int *pixelFormat,
                                     int flags)
{
  int retval = 0, tempc;
  size_t pitch;
  tjhandle handle = NULL;
  tjinstance *this;
  j_compress_ptr cinfo = NULL;
  cjpeg_source_ptr src;
  unsigned char *dstBuf = NULL;
  FILE *file = NULL;
  boolean invert;

  if (!filename || !width || align < 1 || !height || !pixelFormat ||
      *pixelFormat < TJPF_UNKNOWN || *pixelFormat >= TJ_NUMPF)
    THROWG("tjLoadImage(): Invalid argument");
  if ((align & (align - 1)) != 0)
    THROWG("tjLoadImage(): Alignment must be a power of 2");

  if ((handle = tjInitCompress()) == NULL) return NULL;
  this = (tjinstance *)handle;
  cinfo = &this->cinfo;

#ifdef _MSC_VER
  if (fopen_s(&file, filename, "rb") || file == NULL)
#else
  if ((file = fopen(filename, "rb")) == NULL)
#endif
    THROW_UNIX("tjLoadImage(): Cannot open input file");

  if ((tempc = getc(file)) < 0 || ungetc(tempc, file) == EOF)
    THROW_UNIX("tjLoadImage(): Could not read input file")
  else if (tempc == EOF)
    THROWG("tjLoadImage(): Input file contains no data");

  if (setjmp(this->jerr.setjmp_buffer)) {
    /* If we get here, the JPEG code has signaled an error. */
    retval = -1;  goto bailout;
  }

  if (*pixelFormat == TJPF_UNKNOWN) cinfo->in_color_space = JCS_UNKNOWN;
  else cinfo->in_color_space = pf2cs[*pixelFormat];
  if (tempc == 'B') {
    if ((src = jinit_read_bmp(cinfo, FALSE)) == NULL)
      THROWG("tjLoadImage(): Could not initialize bitmap loader");
    invert = (flags & TJFLAG_BOTTOMUP) == 0;
  } else if (tempc == 'P') {
    if ((src = jinit_read_ppm(cinfo)) == NULL)
      THROWG("tjLoadImage(): Could not initialize bitmap loader");
    invert = (flags & TJFLAG_BOTTOMUP) != 0;
  } else
    THROWG("tjLoadImage(): Unsupported file type");

  src->input_file = file;
#ifdef FUZZING_BUILD_MODE_UNSAFE_FOR_PRODUCTION
  /* Refuse to load images larger than 1 Megapixel when fuzzing. */
  if (flags & TJFLAG_FUZZING)
    src->max_pixels = 1048576;
#endif
  (*src->start_input) (cinfo, src);
  (*cinfo->mem->realize_virt_arrays) ((j_common_ptr)cinfo);

  *width = cinfo->image_width;  *height = cinfo->image_height;
  *pixelFormat = cs2pf[cinfo->in_color_space];

  pitch = PAD((*width) * tjPixelSize[*pixelFormat], align);
  if ((unsigned long long)pitch * (unsigned long long)(*height) >
      (unsigned long long)((size_t)-1) ||
      (dstBuf = (unsigned char *)malloc(pitch * (*height))) == NULL)
    THROWG("tjLoadImage(): Memory allocation failure");

  if (setjmp(this->jerr.setjmp_buffer)) {
    /* If we get here, the JPEG code has signaled an error. */
    retval = -1;  goto bailout;
  }

  while (cinfo->next_scanline < cinfo->image_height) {
    int i, nlines = (*src->get_pixel_rows) (cinfo, src);

    for (i = 0; i < nlines; i++) {
      unsigned char *dstptr;
      int row;

      row = cinfo->next_scanline + i;
      if (invert) dstptr = &dstBuf[((*height) - row - 1) * pitch];
      else dstptr = &dstBuf[row * pitch];
      memcpy(dstptr, src->buffer[i], (*width) * tjPixelSize[*pixelFormat]);
    }
    cinfo->next_scanline += nlines;
  }

  (*src->finish_input) (cinfo, src);

bailout:
  if (handle) tjDestroy(handle);
  if (file) fclose(file);
  if (retval < 0) { free(dstBuf);  dstBuf = NULL; }
  return dstBuf;
}


/* TurboJPEG 2.0+ */
DLLEXPORT int tjSaveImage(const char *filename, unsigned char *buffer,
                          int width, int pitch, int height, int pixelFormat,
                          int flags)
{
  int retval = 0;
  tjhandle handle = NULL;
  tjinstance *this;
  j_decompress_ptr dinfo = NULL;
  djpeg_dest_ptr dst;
  FILE *file = NULL;
  char *ptr = NULL;
  boolean invert;

  if (!filename || !buffer || width < 1 || pitch < 0 || height < 1 ||
      pixelFormat < 0 || pixelFormat >= TJ_NUMPF)
    THROWG("tjSaveImage(): Invalid argument");

  if ((handle = tjInitDecompress()) == NULL)
    return -1;
  this = (tjinstance *)handle;
  dinfo = &this->dinfo;

#ifdef _MSC_VER
  if (fopen_s(&file, filename, "wb") || file == NULL)
#else
  if ((file = fopen(filename, "wb")) == NULL)
#endif
    THROW_UNIX("tjSaveImage(): Cannot open output file");

  if (setjmp(this->jerr.setjmp_buffer)) {
    /* If we get here, the JPEG code has signaled an error. */
    retval = -1;  goto bailout;
  }

  this->dinfo.out_color_space = pf2cs[pixelFormat];
  dinfo->image_width = width;  dinfo->image_height = height;
  dinfo->global_state = DSTATE_READY;
  dinfo->scale_num = dinfo->scale_denom = 1;

  ptr = strrchr(filename, '.');
  if (ptr && !strcasecmp(ptr, ".bmp")) {
    if ((dst = jinit_write_bmp(dinfo, FALSE, FALSE)) == NULL)
      THROWG("tjSaveImage(): Could not initialize bitmap writer");
    invert = (flags & TJFLAG_BOTTOMUP) == 0;
  } else {
    if ((dst = jinit_write_ppm(dinfo)) == NULL)
      THROWG("tjSaveImage(): Could not initialize PPM writer");
    invert = (flags & TJFLAG_BOTTOMUP) != 0;
  }

  dst->output_file = file;
  (*dst->start_output) (dinfo, dst);
  (*dinfo->mem->realize_virt_arrays) ((j_common_ptr)dinfo);

  if (pitch == 0) pitch = width * tjPixelSize[pixelFormat];

  while (dinfo->output_scanline < dinfo->output_height) {
    unsigned char *rowptr;

    if (invert)
      rowptr = &buffer[(height - dinfo->output_scanline - 1) * pitch];
    else
      rowptr = &buffer[dinfo->output_scanline * pitch];
    memcpy(dst->buffer[0], rowptr, width * tjPixelSize[pixelFormat]);
    (*dst->put_pixel_rows) (dinfo, dst, 1);
    dinfo->output_scanline++;
  }

  (*dst->finish_output) (dinfo, dst);

bailout:
  if (handle) tjDestroy(handle);
  if (file) fclose(file);
  return retval;
}<|MERGE_RESOLUTION|>--- conflicted
+++ resolved
@@ -1253,12 +1253,8 @@
 }
 
 
-<<<<<<< HEAD
+/* TurboJPEG 2.2+ */
 DLLEXPORT int tjDecompressHeader4(tjhandle handle,
-=======
-/* TurboJPEG 1.4+ */
-DLLEXPORT int tjDecompressHeader3(tjhandle handle,
->>>>>>> 94a2b953
                                   const unsigned char *jpegBuf,
                                   unsigned long jpegSize, int *width,
                                   int *height, int *jpegSubsamp,
@@ -1318,7 +1314,7 @@
   return retval;
 }
 
-<<<<<<< HEAD
+/* TurboJPEG 1.4+ */
 DLLEXPORT int tjDecompressHeader3(tjhandle handle,
                                   const unsigned char *jpegBuf,
                                   unsigned long jpegSize, int *width,
@@ -1331,9 +1327,7 @@
                              jpegSubsamp, jpegColorspace, &flags);
 }
 
-=======
 /* TurboJPEG 1.1+ */
->>>>>>> 94a2b953
 DLLEXPORT int tjDecompressHeader2(tjhandle handle, unsigned char *jpegBuf,
                                   unsigned long jpegSize, int *width,
                                   int *height, int *jpegSubsamp)
