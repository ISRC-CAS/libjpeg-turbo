--- conflicted
+++ resolved
@@ -3,19 +3,14 @@
  *
  * This file was part of the Independent JPEG Group's software:
  * Copyright (C) 1991-1996, Thomas G. Lane.
-<<<<<<< HEAD
+ * Lossless JPEG Modifications:
+ * Copyright (C) 1999, Ken Murchison.
  * libjpeg-turbo Modifications:
  * Copyright 2009 Pierre Ossman <ossman@cendio.se> for Cendio AB
  * Copyright (C) 2014, MIPS Technologies, Inc., California.
  * Copyright (C) 2015, 2019, 2022, D. R. Commander.
  * For conditions of distribution and use, see the accompanying README.ijg
  * file.
-=======
- * Lossless JPEG Modifications:
- * Copyright (C) 1999, Ken Murchison.
- * Copyright (C) 2022, D. R. Commander.
- * For conditions of distribution and use, see the accompanying README file.
->>>>>>> 217d1a75
  *
  * This file contains downsampling routines.
  *
@@ -156,18 +151,11 @@
                _JSAMPARRAY input_data, _JSAMPARRAY output_data)
 {
   int inrow, outrow, h_expand, v_expand, numpix, numpix2, h, v;
-<<<<<<< HEAD
   JDIMENSION outcol, outcol_h;  /* outcol_h == outcol*h_expand */
-  JDIMENSION output_cols = compptr->width_in_blocks * DCTSIZE;
+  int data_unit = cinfo->master->lossless ? 1 : DCTSIZE;
+  JDIMENSION output_cols = compptr->width_in_blocks * data_unit;
   _JSAMPROW inptr, outptr;
   JLONG outvalue;
-=======
-  JDIMENSION outcol, outcol_h;	/* outcol_h == outcol*h_expand */
-  int data_unit = cinfo->master->lossless ? 1 : DCTSIZE;
-  JDIMENSION output_cols = compptr->width_in_blocks * data_unit;
-  JSAMPROW inptr, outptr;
-  INT32 outvalue;
->>>>>>> 217d1a75
 
   h_expand = cinfo->max_h_samp_factor / compptr->h_samp_factor;
   v_expand = cinfo->max_v_samp_factor / compptr->v_samp_factor;
@@ -216,13 +204,8 @@
   _jcopy_sample_rows(input_data, 0, output_data, 0, cinfo->max_v_samp_factor,
                      cinfo->image_width);
   /* Edge-expand */
-<<<<<<< HEAD
   expand_right_edge(output_data, cinfo->max_v_samp_factor, cinfo->image_width,
-                    compptr->width_in_blocks * DCTSIZE);
-=======
-  expand_right_edge(output_data, cinfo->max_v_samp_factor,
-		    cinfo->image_width, compptr->width_in_blocks * data_unit);
->>>>>>> 217d1a75
+                    compptr->width_in_blocks * data_unit);
 }
 
 
@@ -244,14 +227,9 @@
 {
   int outrow;
   JDIMENSION outcol;
-<<<<<<< HEAD
-  JDIMENSION output_cols = compptr->width_in_blocks * DCTSIZE;
-  register _JSAMPROW inptr, outptr;
-=======
   int data_unit = cinfo->master->lossless ? 1 : DCTSIZE;
   JDIMENSION output_cols = compptr->width_in_blocks * data_unit;
-  register JSAMPROW inptr, outptr;
->>>>>>> 217d1a75
+  register _JSAMPROW inptr, outptr;
   register int bias;
 
   /* Expand input data enough to let all the output samples be generated
@@ -286,14 +264,9 @@
 {
   int inrow, outrow;
   JDIMENSION outcol;
-<<<<<<< HEAD
-  JDIMENSION output_cols = compptr->width_in_blocks * DCTSIZE;
-  register _JSAMPROW inptr0, inptr1, outptr;
-=======
   int data_unit = cinfo->master->lossless ? 1 : DCTSIZE;
   JDIMENSION output_cols = compptr->width_in_blocks * data_unit;
-  register JSAMPROW inptr0, inptr1, outptr;
->>>>>>> 217d1a75
+  register _JSAMPROW inptr0, inptr1, outptr;
   register int bias;
 
   /* Expand input data enough to let all the output samples be generated
@@ -334,16 +307,10 @@
 {
   int inrow, outrow;
   JDIMENSION colctr;
-<<<<<<< HEAD
-  JDIMENSION output_cols = compptr->width_in_blocks * DCTSIZE;
+  int data_unit = cinfo->master->lossless ? 1 : DCTSIZE;
+  JDIMENSION output_cols = compptr->width_in_blocks * data_unit;
   register _JSAMPROW inptr0, inptr1, above_ptr, below_ptr, outptr;
   JLONG membersum, neighsum, memberscale, neighscale;
-=======
-  int data_unit = cinfo->master->lossless ? 1 : DCTSIZE;
-  JDIMENSION output_cols = compptr->width_in_blocks * data_unit;
-  register JSAMPROW inptr0, inptr1, above_ptr, below_ptr, outptr;
-  INT32 membersum, neighsum, memberscale, neighscale;
->>>>>>> 217d1a75
 
   /* Expand input data enough to let all the output samples be generated
    * by the standard loop.  Special-casing padded output would be more
@@ -429,16 +396,10 @@
 {
   int outrow;
   JDIMENSION colctr;
-<<<<<<< HEAD
-  JDIMENSION output_cols = compptr->width_in_blocks * DCTSIZE;
+  int data_unit = cinfo->master->lossless ? 1 : DCTSIZE;
+  JDIMENSION output_cols = compptr->width_in_blocks * data_unit;
   register _JSAMPROW inptr, above_ptr, below_ptr, outptr;
   JLONG membersum, neighsum, memberscale, neighscale;
-=======
-  int data_unit = cinfo->master->lossless ? 1 : DCTSIZE;
-  JDIMENSION output_cols = compptr->width_in_blocks * data_unit;
-  register JSAMPROW inptr, above_ptr, below_ptr, outptr;
-  INT32 membersum, neighsum, memberscale, neighscale;
->>>>>>> 217d1a75
   int colsum, lastcolsum, nextcolsum;
 
   /* Expand input data enough to let all the output samples be generated
