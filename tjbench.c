/*
 * Copyright (C)2009-2017 D. R. Commander.  All Rights Reserved.
 *
 * Redistribution and use in source and binary forms, with or without
 * modification, are permitted provided that the following conditions are met:
 *
 * - Redistributions of source code must retain the above copyright notice,
 *   this list of conditions and the following disclaimer.
 * - Redistributions in binary form must reproduce the above copyright notice,
 *   this list of conditions and the following disclaimer in the documentation
 *   and/or other materials provided with the distribution.
 * - Neither the name of the libjpeg-turbo Project nor the names of its
 *   contributors may be used to endorse or promote products derived from this
 *   software without specific prior written permission.
 *
 * THIS SOFTWARE IS PROVIDED BY THE COPYRIGHT HOLDERS AND CONTRIBUTORS "AS IS",
 * AND ANY EXPRESS OR IMPLIED WARRANTIES, INCLUDING, BUT NOT LIMITED TO, THE
 * IMPLIED WARRANTIES OF MERCHANTABILITY AND FITNESS FOR A PARTICULAR PURPOSE
 * ARE DISCLAIMED.  IN NO EVENT SHALL THE COPYRIGHT HOLDERS OR CONTRIBUTORS BE
 * LIABLE FOR ANY DIRECT, INDIRECT, INCIDENTAL, SPECIAL, EXEMPLARY, OR
 * CONSEQUENTIAL DAMAGES (INCLUDING, BUT NOT LIMITED TO, PROCUREMENT OF
 * SUBSTITUTE GOODS OR SERVICES; LOSS OF USE, DATA, OR PROFITS; OR BUSINESS
 * INTERRUPTION) HOWEVER CAUSED AND ON ANY THEORY OF LIABILITY, WHETHER IN
 * CONTRACT, STRICT LIABILITY, OR TORT (INCLUDING NEGLIGENCE OR OTHERWISE)
 * ARISING IN ANY WAY OUT OF THE USE OF THIS SOFTWARE, EVEN IF ADVISED OF THE
 * POSSIBILITY OF SUCH DAMAGE.
 */

#include <stdio.h>
#include <stdlib.h>
#include <string.h>
#include <ctype.h>
#include <math.h>
#include <errno.h>
#include <cdjpeg.h>
#include "./bmp.h"
#include "./tjutil.h"
#include "./turbojpeg.h"


#define _throw(op, err)  \
{  \
	printf("ERROR in line %d while %s:\n%s\n", __LINE__, op, err);  \
	retval=-1;  goto bailout;  \
}
#define _throwunix(m) _throw(m, strerror(errno))

char tjErrorStr[JMSG_LENGTH_MAX]="\0", tjErrorMsg[JMSG_LENGTH_MAX]="\0";
int tjErrorLine=-1, tjErrorCode=-1;

#define _throwtj(m)  \
{  \
	int _tjErrorCode=tjGetErrorCode(handle);  \
	char *_tjErrorStr=tjGetErrorStr2(handle);  \
  \
	if(!(flags&TJFLAG_STOPONWARNING) && _tjErrorCode==TJERR_WARNING)  \
	{  \
		if(strncmp(tjErrorStr, _tjErrorStr, JMSG_LENGTH_MAX) ||  \
			strncmp(tjErrorMsg, m, JMSG_LENGTH_MAX) ||  \
			tjErrorCode!=_tjErrorCode || tjErrorLine!=__LINE__)  \
		{  \
			strncpy(tjErrorStr, _tjErrorStr, JMSG_LENGTH_MAX);  \
			strncpy(tjErrorMsg, m, JMSG_LENGTH_MAX);  \
			tjErrorCode=_tjErrorCode;  \
			tjErrorLine=__LINE__;  \
			printf("WARNING in line %d while %s:\n%s\n", __LINE__, m,  \
				_tjErrorStr);  \
		}  \
	}  \
	else  \
	{  \
		printf("%s in line %d while %s:\n%s\n",  \
			_tjErrorCode==TJERR_WARNING ? "WARNING" : "ERROR", __LINE__, m,  \
			_tjErrorStr);  \
		retval=-1;  goto bailout;  \
	}  \
}

#define _throwbmp(m) _throw(m, bmpgeterr())

int flags=TJFLAG_NOREALLOC, componly=0, decomponly=0, doyuv=0, quiet=0,
	dotile=0, pf=TJPF_BGR, yuvpad=1, dowrite=1;
char *ext="ppm";
const char *pixFormatStr[TJ_NUMPF]=
{
	"RGB", "BGR", "RGBX", "BGRX", "XBGR", "XRGB", "GRAY", "", "", "", "", "CMYK"
};
const char *subNameLong[TJ_NUMSAMP]=
{
	"4:4:4", "4:2:2", "4:2:0", "GRAY", "4:4:0", "4:1:1"
};
const char *csName[TJ_NUMCS]=
{
	"RGB", "YCbCr", "GRAY", "CMYK", "YCCK"
};
const char *subName[TJ_NUMSAMP]={"444", "422", "420", "GRAY", "440", "411"};
tjscalingfactor *scalingfactors=NULL, sf={1, 1};  int nsf=0;
int xformop=TJXOP_NONE, xformopt=0;
int (*customFilter)(short *, tjregion, tjregion, int, int, tjtransform *);
double benchtime=5.0, warmup=1.0;


char *formatName(int subsamp, int cs, char *buf)
{
	if(cs==TJCS_YCbCr) return (char *)subNameLong[subsamp];
	else if(cs==TJCS_YCCK)
	{
		snprintf(buf, 80, "%s %s", csName[cs], subNameLong[subsamp]);
		return buf;
	}
	else return (char *)csName[cs];
}


char *sigfig(double val, int figs, char *buf, int len)
{
	char format[80];
	int digitsafterdecimal=figs-(int)ceil(log10(fabs(val)));
	if(digitsafterdecimal<1) snprintf(format, 80, "%%.0f");
	else snprintf(format, 80, "%%.%df", digitsafterdecimal);
	snprintf(buf, len, format, val);
	return buf;
}


/* Custom DCT filter which produces a negative of the image */
int dummyDCTFilter(short *coeffs, tjregion arrayRegion, tjregion planeRegion,
	int componentIndex, int transformIndex, tjtransform *transform)
{
	int i;
	for(i=0; i<arrayRegion.w*arrayRegion.h; i++) coeffs[i]=-coeffs[i];
	return 0;
}


/* Decompression test */
int decomp(unsigned char *srcbuf, unsigned char **jpegbuf,
	unsigned long *jpegsize, unsigned char *dstbuf, int w, int h,
	int subsamp, int jpegqual, char *filename, int tilew, int tileh)
{
	char tempstr[1024], sizestr[20]="\0", qualstr[6]="\0", *ptr;
	FILE *file=NULL;  tjhandle handle=NULL;
	int row, col, iter=0, dstbufalloc=0, retval=0;
	double elapsed, elapsedDecode;
	int ps=tjPixelSize[pf];
	int scaledw=TJSCALED(w, sf);
	int scaledh=TJSCALED(h, sf);
	int pitch=scaledw*ps;
	int ntilesw=(w+tilew-1)/tilew, ntilesh=(h+tileh-1)/tileh;
	unsigned char *dstptr, *dstptr2, *yuvbuf=NULL;

	if(jpegqual>0)
	{
		snprintf(qualstr, 6, "_Q%d", jpegqual);
		qualstr[5]=0;
	}

	if((handle=tjInitDecompress())==NULL)
		_throwtj("executing tjInitDecompress()");

	if(dstbuf==NULL)
	{
		if((dstbuf=(unsigned char *)malloc(pitch*scaledh))==NULL)
			_throwunix("allocating destination buffer");
		dstbufalloc=1;
	}
	/* Set the destination buffer to gray so we know whether the decompressor
	   attempted to write to it */
	memset(dstbuf, 127, pitch*scaledh);

	if(doyuv)
	{
		int width=dotile? tilew:scaledw;
		int height=dotile? tileh:scaledh;
		int yuvsize=tjBufSizeYUV2(width, yuvpad, height, subsamp);
		if((yuvbuf=(unsigned char *)malloc(yuvsize))==NULL)
			_throwunix("allocating YUV buffer");
		memset(yuvbuf, 127, yuvsize);
	}

	/* Benchmark */
	iter=-1;
	elapsed=elapsedDecode=0.;
	while(1)
	{
		int tile=0;
		double start=gettime();
		for(row=0, dstptr=dstbuf; row<ntilesh; row++, dstptr+=pitch*tileh)
		{
			for(col=0, dstptr2=dstptr; col<ntilesw; col++, tile++, dstptr2+=ps*tilew)
			{
				int width=dotile? min(tilew, w-col*tilew):scaledw;
				int height=dotile? min(tileh, h-row*tileh):scaledh;
				if(doyuv)
				{
					double startDecode;
					if(tjDecompressToYUV2(handle, jpegbuf[tile], jpegsize[tile], yuvbuf,
						width, yuvpad, height, flags)==-1)
						_throwtj("executing tjDecompressToYUV2()");
					startDecode=gettime();
					if(tjDecodeYUV(handle, yuvbuf, yuvpad, subsamp, dstptr2, width,
						pitch, height, pf, flags)==-1)
						_throwtj("executing tjDecodeYUV()");
					if(iter>=0) elapsedDecode+=gettime()-startDecode;
				}
				else
					if(tjDecompress2(handle, jpegbuf[tile], jpegsize[tile], dstptr2,
						width, pitch, height, pf, flags)==-1)
						_throwtj("executing tjDecompress2()");
			}
		}
		elapsed+=gettime()-start;
		if(iter>=0)
		{
			iter++;
			if(elapsed>=benchtime) break;
		}
		else if(elapsed>=warmup)
		{
			iter=0;
			elapsed=elapsedDecode=0.;
		}
	}
	if(doyuv) elapsed-=elapsedDecode;

	if(tjDestroy(handle)==-1) _throwtj("executing tjDestroy()");
	handle=NULL;

	if(quiet)
	{
		printf("%-6s%s",
			sigfig((double)(w*h)/1000000.*(double)iter/elapsed, 4, tempstr, 1024),
			quiet==2? "\n":"  ");
		if(doyuv)
			printf("%s\n",
				sigfig((double)(w*h)/1000000.*(double)iter/elapsedDecode, 4, tempstr,
					1024));
		else if(quiet!=2) printf("\n");
	}
	else
	{
		printf("%s --> Frame rate:         %f fps\n",
			doyuv? "Decomp to YUV":"Decompress   ", (double)iter/elapsed);
		printf("                  Throughput:         %f Megapixels/sec\n",
			(double)(w*h)/1000000.*(double)iter/elapsed);
		if(doyuv)
		{
			printf("YUV Decode    --> Frame rate:         %f fps\n",
				(double)iter/elapsedDecode);
			printf("                  Throughput:         %f Megapixels/sec\n",
				(double)(w*h)/1000000.*(double)iter/elapsedDecode);
		}
	}

	if (!dowrite) goto bailout;

	if(sf.num!=1 || sf.denom!=1)
		snprintf(sizestr, 20, "%d_%d", sf.num, sf.denom);
	else if(tilew!=w || tileh!=h)
		snprintf(sizestr, 20, "%dx%d", tilew, tileh);
	else snprintf(sizestr, 20, "full");
	if(decomponly)
		snprintf(tempstr, 1024, "%s_%s.%s", filename, sizestr, ext);
	else
		snprintf(tempstr, 1024, "%s_%s%s_%s.%s", filename, subName[subsamp],
			qualstr, sizestr, ext);

	if(savebmp(tempstr, dstbuf, scaledw, scaledh, pf,
		(flags&TJFLAG_BOTTOMUP)!=0)==-1)
		_throwbmp("saving bitmap");
	ptr=strrchr(tempstr, '.');
	snprintf(ptr, 1024-(ptr-tempstr), "-err.%s", ext);
	if(srcbuf && sf.num==1 && sf.denom==1)
	{
		if(!quiet) printf("Compression error written to %s.\n", tempstr);
		if(subsamp==TJ_GRAYSCALE)
		{
			int index, index2;
			for(row=0, index=0; row<h; row++, index+=pitch)
			{
				for(col=0, index2=index; col<w; col++, index2+=ps)
				{
					int rindex=index2+tjRedOffset[pf];
					int gindex=index2+tjGreenOffset[pf];
					int bindex=index2+tjBlueOffset[pf];
					int y=(int)((double)srcbuf[rindex]*0.299
						+ (double)srcbuf[gindex]*0.587
						+ (double)srcbuf[bindex]*0.114 + 0.5);
					if(y>255) y=255;
					if(y<0) y=0;
					dstbuf[rindex]=abs(dstbuf[rindex]-y);
					dstbuf[gindex]=abs(dstbuf[gindex]-y);
					dstbuf[bindex]=abs(dstbuf[bindex]-y);
				}
			}
		}
		else
		{
			for(row=0; row<h; row++)
				for(col=0; col<w*ps; col++)
					dstbuf[pitch*row+col]
						=abs(dstbuf[pitch*row+col]-srcbuf[pitch*row+col]);
		}
		if(savebmp(tempstr, dstbuf, w, h, pf,
			(flags&TJFLAG_BOTTOMUP)!=0)==-1)
			_throwbmp("saving bitmap");
	}

	bailout:
	if(file) fclose(file);
	if(handle) tjDestroy(handle);
	if(dstbuf && dstbufalloc) free(dstbuf);
	if(yuvbuf) free(yuvbuf);
	return retval;
}


int fullTest(unsigned char *srcbuf, int w, int h, int subsamp, int jpegqual,
	char *filename)
{
	char tempstr[1024], tempstr2[80];
	FILE *file=NULL;  tjhandle handle=NULL;
	unsigned char **jpegbuf=NULL, *yuvbuf=NULL, *tmpbuf=NULL, *srcptr, *srcptr2;
	double start, elapsed, elapsedEncode;
	int totaljpegsize=0, row, col, i, tilew=w, tileh=h, retval=0;
	int iter, yuvsize=0;
	unsigned long *jpegsize=NULL;
	int ps=tjPixelSize[pf];
	int ntilesw=1, ntilesh=1, pitch=w*ps;
	const char *pfStr=pixFormatStr[pf];

	if((tmpbuf=(unsigned char *)malloc(pitch*h)) == NULL)
		_throwunix("allocating temporary image buffer");

	if(!quiet)
		printf(">>>>>  %s (%s) <--> JPEG %s Q%d  <<<<<\n", pfStr,
			(flags&TJFLAG_BOTTOMUP)? "Bottom-up":"Top-down", subNameLong[subsamp],
			jpegqual);

	for(tilew=dotile? 8:w, tileh=dotile? 8:h; ; tilew*=2, tileh*=2)
	{
		if(tilew>w) tilew=w;
		if(tileh>h) tileh=h;
		ntilesw=(w+tilew-1)/tilew;  ntilesh=(h+tileh-1)/tileh;

		if((jpegbuf=(unsigned char **)malloc(sizeof(unsigned char *)
			*ntilesw*ntilesh))==NULL)
			_throwunix("allocating JPEG tile array");
		memset(jpegbuf, 0, sizeof(unsigned char *)*ntilesw*ntilesh);
		if((jpegsize=(unsigned long *)malloc(sizeof(unsigned long)
			*ntilesw*ntilesh))==NULL)
			_throwunix("allocating JPEG size array");
		memset(jpegsize, 0, sizeof(unsigned long)*ntilesw*ntilesh);

		if((flags&TJFLAG_NOREALLOC)!=0)
			for(i=0; i<ntilesw*ntilesh; i++)
			{
				if((jpegbuf[i]=(unsigned char *)tjAlloc(tjBufSize(tilew, tileh,
					subsamp)))==NULL)
					_throwunix("allocating JPEG tiles");
			}

		/* Compression test */
		if(quiet==1)
			printf("%-4s (%s)  %-5s    %-3d   ", pfStr,
				(flags&TJFLAG_BOTTOMUP)? "BU":"TD", subNameLong[subsamp], jpegqual);
		for(i=0; i<h; i++)
			memcpy(&tmpbuf[pitch*i], &srcbuf[w*ps*i], w*ps);
		if((handle=tjInitCompress())==NULL)
			_throwtj("executing tjInitCompress()");

		if(doyuv)
		{
			yuvsize=tjBufSizeYUV2(tilew, yuvpad, tileh, subsamp);
			if((yuvbuf=(unsigned char *)malloc(yuvsize))==NULL)
				_throwunix("allocating YUV buffer");
			memset(yuvbuf, 127, yuvsize);
		}

		/* Benchmark */
		iter=-1;
		elapsed=elapsedEncode=0.;
		while(1)
		{
			int tile=0;
			totaljpegsize=0;
			start=gettime();
			for(row=0, srcptr=srcbuf; row<ntilesh; row++, srcptr+=pitch*tileh)
			{
				for(col=0, srcptr2=srcptr; col<ntilesw; col++, tile++,
					srcptr2+=ps*tilew)
				{
					int width=min(tilew, w-col*tilew);
					int height=min(tileh, h-row*tileh);
					if(doyuv)
					{
						double startEncode=gettime();
						if(tjEncodeYUV3(handle, srcptr2, width, pitch, height, pf, yuvbuf,
							yuvpad, subsamp, flags)==-1)
							_throwtj("executing tjEncodeYUV3()");
						if(iter>=0) elapsedEncode+=gettime()-startEncode;
						if(tjCompressFromYUV(handle, yuvbuf, width, yuvpad, height,
							subsamp, &jpegbuf[tile], &jpegsize[tile], jpegqual, flags)==-1)
							_throwtj("executing tjCompressFromYUV()");
					}
					else
					{
						if(tjCompress2(handle, srcptr2, width, pitch, height, pf,
							&jpegbuf[tile], &jpegsize[tile], subsamp, jpegqual, flags)==-1)
							_throwtj("executing tjCompress2()");
					}
					totaljpegsize+=jpegsize[tile];
				}
			}
			elapsed+=gettime()-start;
			if(iter>=0)
			{
				iter++;
				if(elapsed>=benchtime) break;
			}
			else if(elapsed>=warmup)
			{
				iter=0;
				elapsed=elapsedEncode=0.;
			}
		}
		if(doyuv) elapsed-=elapsedEncode;

		if(tjDestroy(handle)==-1) _throwtj("executing tjDestroy()");
		handle=NULL;

		if(quiet==1) printf("%-5d  %-5d   ", tilew, tileh);
		if(quiet)
		{
			if(doyuv)
				printf("%-6s%s",
					sigfig((double)(w*h)/1000000.*(double)iter/elapsedEncode, 4, tempstr,
						1024), quiet==2? "\n":"  ");
			printf("%-6s%s",
				sigfig((double)(w*h)/1000000.*(double)iter/elapsed, 4,	tempstr, 1024),
				quiet==2? "\n":"  ");
			printf("%-6s%s",
				sigfig((double)(w*h*ps)/(double)totaljpegsize, 4, tempstr2, 80),
				quiet==2? "\n":"  ");
		}
		else
		{
			printf("\n%s size: %d x %d\n", dotile? "Tile":"Image", tilew,
				tileh);
			if(doyuv)
			{
				printf("Encode YUV    --> Frame rate:         %f fps\n",
					(double)iter/elapsedEncode);
				printf("                  Output image size:  %d bytes\n", yuvsize);
				printf("                  Compression ratio:  %f:1\n",
					(double)(w*h*ps)/(double)yuvsize);
				printf("                  Throughput:         %f Megapixels/sec\n",
					(double)(w*h)/1000000.*(double)iter/elapsedEncode);
				printf("                  Output bit stream:  %f Megabits/sec\n",
					(double)yuvsize*8./1000000.*(double)iter/elapsedEncode);
			}
			printf("%s --> Frame rate:         %f fps\n",
				doyuv? "Comp from YUV":"Compress     ", (double)iter/elapsed);
			printf("                  Output image size:  %d bytes\n",
				totaljpegsize);
			printf("                  Compression ratio:  %f:1\n",
				(double)(w*h*ps)/(double)totaljpegsize);
			printf("                  Throughput:         %f Megapixels/sec\n",
				(double)(w*h)/1000000.*(double)iter/elapsed);
			printf("                  Output bit stream:  %f Megabits/sec\n",
				(double)totaljpegsize*8./1000000.*(double)iter/elapsed);
		}
		if(tilew==w && tileh==h && dowrite)
		{
			snprintf(tempstr, 1024, "%s_%s_Q%d.jpg", filename, subName[subsamp],
				jpegqual);
			if((file=fopen(tempstr, "wb"))==NULL)
				_throwunix("opening reference image");
			if(fwrite(jpegbuf[0], jpegsize[0], 1, file)!=1)
				_throwunix("writing reference image");
			fclose(file);  file=NULL;
			if(!quiet) printf("Reference image written to %s\n", tempstr);
		}

		/* Decompression test */
		if(!componly)
		{
			if(decomp(srcbuf, jpegbuf, jpegsize, tmpbuf, w, h, subsamp, jpegqual,
				filename, tilew, tileh)==-1)
				goto bailout;
		}

		for(i=0; i<ntilesw*ntilesh; i++)
		{
			if(jpegbuf[i]) tjFree(jpegbuf[i]);
			jpegbuf[i]=NULL;
		}
		free(jpegbuf);  jpegbuf=NULL;
		free(jpegsize);  jpegsize=NULL;
		if(doyuv)
		{
			free(yuvbuf);  yuvbuf=NULL;
		}

		if(tilew==w && tileh==h) break;
	}

	bailout:
	if(file) {fclose(file);  file=NULL;}
	if(jpegbuf)
	{
		for(i=0; i<ntilesw*ntilesh; i++)
		{
			if(jpegbuf[i]) tjFree(jpegbuf[i]);
			jpegbuf[i]=NULL;
		}
		free(jpegbuf);  jpegbuf=NULL;
	}
	if(yuvbuf) {free(yuvbuf);  yuvbuf=NULL;}
	if(jpegsize) {free(jpegsize);  jpegsize=NULL;}
	if(tmpbuf) {free(tmpbuf);  tmpbuf=NULL;}
	if(handle) {tjDestroy(handle);  handle=NULL;}
	return retval;
}


int decompTest(char *filename)
{
	FILE *file=NULL;  tjhandle handle=NULL;
	unsigned char **jpegbuf=NULL, *srcbuf=NULL;
	unsigned long *jpegsize=NULL, srcsize, totaljpegsize;
	tjtransform *t=NULL;
	int w=0, h=0, subsamp=-1, cs=-1, _w, _h, _tilew, _tileh,
		_ntilesw, _ntilesh, _subsamp;
	char *temp=NULL, tempstr[80], tempstr2[80];
	int row, col, i, iter, tilew, tileh, ntilesw=1, ntilesh=1, retval=0;
	double start, elapsed;
	int ps=tjPixelSize[pf], tile, decompsrc=0;

	if((file=fopen(filename, "rb"))==NULL)
		_throwunix("opening file");
	if(fseek(file, 0, SEEK_END)<0 || (srcsize=ftell(file))==(unsigned long)-1)
		_throwunix("determining file size");
	if((srcbuf=(unsigned char *)malloc(srcsize))==NULL)
		_throwunix("allocating memory");
	if(fseek(file, 0, SEEK_SET)<0)
		_throwunix("setting file position");
	if(fread(srcbuf, srcsize, 1, file)<1)
		_throwunix("reading JPEG data");
	fclose(file);  file=NULL;

	temp=strrchr(filename, '.');
	if(temp!=NULL) *temp='\0';

	if((handle=tjInitTransform())==NULL)
		_throwtj("executing tjInitTransform()");
	if(tjDecompressHeader3(handle, srcbuf, srcsize, &w, &h, &subsamp, &cs)==-1)
		_throwtj("executing tjDecompressHeader3()");
	if(cs==TJCS_YCCK || cs==TJCS_CMYK)
	{
		pf=TJPF_CMYK;  ps=tjPixelSize[pf];
	}

	if(quiet==1)
	{
		printf("All performance values in Mpixels/sec\n\n");
		printf("Bitmap     JPEG   JPEG     %s  %s   Xform   Comp    Decomp  ",
			dotile? "Tile ":"Image", dotile? "Tile ":"Image");
		if(doyuv) printf("Decode");
		printf("\n");
		printf("Format     CS     Subsamp  Width  Height  Perf    Ratio   Perf    ");
		if(doyuv) printf("Perf");
		printf("\n\n");
	}
	else if(!quiet)
		printf(">>>>>  JPEG %s --> %s (%s)  <<<<<\n",
			formatName(subsamp, cs, tempstr), pixFormatStr[pf],
			(flags&TJFLAG_BOTTOMUP)? "Bottom-up":"Top-down");

	for(tilew=dotile? 16:w, tileh=dotile? 16:h; ; tilew*=2, tileh*=2)
	{
		if(tilew>w) tilew=w;
		if(tileh>h) tileh=h;
		ntilesw=(w+tilew-1)/tilew;  ntilesh=(h+tileh-1)/tileh;

		if((jpegbuf=(unsigned char **)malloc(sizeof(unsigned char *)
			*ntilesw*ntilesh))==NULL)
			_throwunix("allocating JPEG tile array");
		memset(jpegbuf, 0, sizeof(unsigned char *)*ntilesw*ntilesh);
		if((jpegsize=(unsigned long *)malloc(sizeof(unsigned long)
			*ntilesw*ntilesh))==NULL)
			_throwunix("allocating JPEG size array");
		memset(jpegsize, 0, sizeof(unsigned long)*ntilesw*ntilesh);

		if((flags&TJFLAG_NOREALLOC)!=0 || !dotile)
			for(i=0; i<ntilesw*ntilesh; i++)
			{
				if((jpegbuf[i]=(unsigned char *)tjAlloc(tjBufSize(tilew, tileh,
					subsamp)))==NULL)
					_throwunix("allocating JPEG tiles");
			}

		_w=w;  _h=h;  _tilew=tilew;  _tileh=tileh;
		if(!quiet)
		{
			printf("\n%s size: %d x %d", dotile? "Tile":"Image", _tilew,
				_tileh);
			if(sf.num!=1 || sf.denom!=1)
				printf(" --> %d x %d", TJSCALED(_w, sf), TJSCALED(_h, sf));
			printf("\n");
		}
		else if(quiet==1)
		{
			printf("%-4s (%s)  %-5s  %-5s    ", pixFormatStr[pf],
				(flags&TJFLAG_BOTTOMUP)? "BU":"TD", csName[cs], subNameLong[subsamp]);
			printf("%-5d  %-5d   ", tilew, tileh);
		}

		_subsamp=subsamp;
		if(dotile || xformop!=TJXOP_NONE || xformopt!=0 || customFilter)
		{
			if((t=(tjtransform *)malloc(sizeof(tjtransform)*ntilesw*ntilesh))
				==NULL)
				_throwunix("allocating image transform array");

			if(xformop==TJXOP_TRANSPOSE || xformop==TJXOP_TRANSVERSE
				|| xformop==TJXOP_ROT90 || xformop==TJXOP_ROT270)
			{
				_w=h;  _h=w;  _tilew=tileh;  _tileh=tilew;
			}

			if(xformopt&TJXOPT_GRAY) _subsamp=TJ_GRAYSCALE;
			if(xformop==TJXOP_HFLIP || xformop==TJXOP_ROT180)
				_w=_w-(_w%tjMCUWidth[_subsamp]);
			if(xformop==TJXOP_VFLIP || xformop==TJXOP_ROT180)
				_h=_h-(_h%tjMCUHeight[_subsamp]);
			if(xformop==TJXOP_TRANSVERSE || xformop==TJXOP_ROT90)
				_w=_w-(_w%tjMCUHeight[_subsamp]);
			if(xformop==TJXOP_TRANSVERSE || xformop==TJXOP_ROT270)
				_h=_h-(_h%tjMCUWidth[_subsamp]);
			_ntilesw=(_w+_tilew-1)/_tilew;
			_ntilesh=(_h+_tileh-1)/_tileh;

			if(xformop==TJXOP_TRANSPOSE || xformop==TJXOP_TRANSVERSE
				|| xformop==TJXOP_ROT90 || xformop==TJXOP_ROT270)
			{
				if(_subsamp==TJSAMP_422) _subsamp=TJSAMP_440;
				else if(_subsamp==TJSAMP_440) _subsamp=TJSAMP_422;
			}

			for(row=0, tile=0; row<_ntilesh; row++)
			{
				for(col=0; col<_ntilesw; col++, tile++)
				{
					t[tile].r.w=min(_tilew, _w-col*_tilew);
					t[tile].r.h=min(_tileh, _h-row*_tileh);
					t[tile].r.x=col*_tilew;
					t[tile].r.y=row*_tileh;
					t[tile].op=xformop;
					t[tile].options=xformopt|TJXOPT_TRIM;
					t[tile].customFilter=customFilter;
					if(t[tile].options&TJXOPT_NOOUTPUT && jpegbuf[tile])
					{
						tjFree(jpegbuf[tile]);  jpegbuf[tile]=NULL;
					}
				}
			}

			iter=-1;
			elapsed=0.;
			while(1)
			{
				start=gettime();
				if(tjTransform(handle, srcbuf, srcsize, _ntilesw*_ntilesh, jpegbuf,
					jpegsize, t, flags)==-1)
					_throwtj("executing tjTransform()");
				elapsed+=gettime()-start;
				if(iter>=0)
				{
					iter++;
					if(elapsed>=benchtime) break;
				}
				else if(elapsed>=warmup)
				{
					iter=0;
					elapsed=0.;
				}
			}

			free(t);  t=NULL;

			for(tile=0, totaljpegsize=0; tile<_ntilesw*_ntilesh; tile++)
				totaljpegsize+=jpegsize[tile];

			if(quiet)
			{
				printf("%-6s%s%-6s%s",
					sigfig((double)(w*h)/1000000./elapsed, 4, tempstr, 80),
					quiet==2? "\n":"  ",
					sigfig((double)(w*h*ps)/(double)totaljpegsize, 4, tempstr2, 80),
					quiet==2? "\n":"  ");
			}
			else if(!quiet)
			{
				printf("Transform     --> Frame rate:         %f fps\n", 1.0/elapsed);
				printf("                  Output image size:  %lu bytes\n", totaljpegsize);
				printf("                  Compression ratio:  %f:1\n",
					(double)(w*h*ps)/(double)totaljpegsize);
				printf("                  Throughput:         %f Megapixels/sec\n",
					(double)(w*h)/1000000./elapsed);
				printf("                  Output bit stream:  %f Megabits/sec\n",
					(double)totaljpegsize*8./1000000./elapsed);
			}
		}
		else
		{
			if(quiet==1) printf("N/A     N/A     ");
			tjFree(jpegbuf[0]);
			jpegbuf[0]=NULL;
			decompsrc=1;
		}

		if(w==tilew) _tilew=_w;
		if(h==tileh) _tileh=_h;
		if(!(xformopt&TJXOPT_NOOUTPUT))
		{
			if(decomp(NULL, decompsrc? &srcbuf:jpegbuf, decompsrc? &srcsize:jpegsize,
					NULL, _w, _h, _subsamp, 0, filename, _tilew, _tileh)==-1)
				goto bailout;
		}
		else if(quiet==1) printf("N/A\n");

		for(i=0; i<ntilesw*ntilesh; i++)
		{
			tjFree(jpegbuf[i]);  jpegbuf[i]=NULL;
		}
		free(jpegbuf);  jpegbuf=NULL;
		if(jpegsize) {free(jpegsize);  jpegsize=NULL;}

		if(tilew==w && tileh==h) break;
	}

	bailout:
	if(file) {fclose(file);  file=NULL;}
	if(jpegbuf)
	{
		for(i=0; i<ntilesw*ntilesh; i++)
		{
			if(jpegbuf[i]) tjFree(jpegbuf[i]);
			jpegbuf[i]=NULL;
		}
		free(jpegbuf);  jpegbuf=NULL;
	}
	if(jpegsize) {free(jpegsize);  jpegsize=NULL;}
	if(srcbuf) {free(srcbuf);  srcbuf=NULL;}
	if(t) {free(t);  t=NULL;}
	if(handle) {tjDestroy(handle);  handle=NULL;}
	return retval;
}


void usage(char *progname)
{
	int i;
	printf("USAGE: %s\n", progname);
	printf("       <Inputfile (BMP|PPM)> <Quality> [options]\n\n");
	printf("       %s\n", progname);
	printf("       <Inputfile (JPG)> [options]\n\n");
	printf("Options:\n\n");
	printf("-alloc = Dynamically allocate JPEG image buffers\n");
	printf("-bmp = Generate output images in Windows Bitmap format (default = PPM)\n");
	printf("-bottomup = Test bottom-up compression/decompression\n");
	printf("-tile = Test performance of the codec when the image is encoded as separate\n");
	printf("     tiles of varying sizes.\n");
	printf("-rgb, -bgr, -rgbx, -bgrx, -xbgr, -xrgb =\n");
	printf("     Test the specified color conversion path in the codec (default = BGR)\n");
	printf("-cmyk = Indirectly test YCCK JPEG compression/decompression (the source\n");
	printf("     and destination bitmaps are still RGB.  The conversion is done\n");
	printf("     internally prior to compression or after decompression.)\n");
	printf("-fastupsample = Use the fastest chrominance upsampling algorithm available in\n");
	printf("     the underlying codec\n");
	printf("-fastdct = Use the fastest DCT/IDCT algorithms available in the underlying\n");
	printf("     codec\n");
	printf("-accuratedct = Use the most accurate DCT/IDCT algorithms available in the\n");
	printf("     underlying codec\n");
	printf("-progressive = Use progressive entropy coding in JPEG images generated by\n");
	printf("     compression and transform operations.\n");
	printf("-subsamp <s> = When testing JPEG compression, this option specifies the level\n");
	printf("     of chrominance subsampling to use (<s> = 444, 422, 440, 420, 411, or\n");
	printf("     GRAY).  The default is to test Grayscale, 4:2:0, 4:2:2, and 4:4:4 in\n");
	printf("     sequence.\n");
	printf("-quiet = Output results in tabular rather than verbose format\n");
	printf("-yuv = Test YUV encoding/decoding functions\n");
	printf("-yuvpad <p> = If testing YUV encoding/decoding, this specifies the number of\n");
	printf("     bytes to which each row of each plane in the intermediate YUV image is\n");
	printf("     padded (default = 1)\n");
	printf("-scale M/N = Scale down the width/height of the decompressed JPEG image by a\n");
	printf("     factor of M/N (M/N = ");
	for(i=0; i<nsf; i++)
	{
		printf("%d/%d", scalingfactors[i].num, scalingfactors[i].denom);
		if(nsf==2 && i!=nsf-1) printf(" or ");
		else if(nsf>2)
		{
			if(i!=nsf-1) printf(", ");
			if(i==nsf-2) printf("or ");
		}
		if(i%8==0 && i!=0) printf("\n     ");
	}
	printf(")\n");
	printf("-hflip, -vflip, -transpose, -transverse, -rot90, -rot180, -rot270 =\n");
	printf("     Perform the corresponding lossless transform prior to\n");
	printf("     decompression (these options are mutually exclusive)\n");
	printf("-grayscale = Perform lossless grayscale conversion prior to decompression\n");
	printf("     test (can be combined with the other transforms above)\n");
	printf("-copynone = Do not copy any extra markers (including EXIF and ICC profile data)\n");
	printf("     when transforming the image.\n");
	printf("-benchtime <t> = Run each benchmark for at least <t> seconds (default = 5.0)\n");
	printf("-warmup <t> = Run each benchmark for <t> seconds (default = 1.0) prior to\n");
	printf("     starting the timer, in order to prime the caches and thus improve the\n");
	printf("     consistency of the results.\n");
	printf("-componly = Stop after running compression tests.  Do not test decompression.\n");
	printf("-nowrite = Do not write reference or output images (improves consistency of\n");
	printf("     performance measurements.)\n");
	printf("-stoponwarning = Immediately discontinue the current\n");
	printf("     compression/decompression/transform operation if the underlying codec\n");
	printf("     throws a warning (non-fatal error)\n\n");
	printf("NOTE:  If the quality is specified as a range (e.g. 90-100), a separate\n");
	printf("test will be performed for all quality values in the range.\n\n");
	exit(1);
}


int main(int argc, char *argv[])
{
	unsigned char *srcbuf=NULL;  int w=0, h=0, i, j;
	int minqual=-1, maxqual=-1;  char *temp;
	int minarg=2, retval=0, subsamp=-1;

	if((scalingfactors=tjGetScalingFactors(&nsf))==NULL || nsf==0)
		_throw("executing tjGetScalingFactors()", tjGetErrorStr());

	if(argc<minarg) usage(argv[0]);

	temp=strrchr(argv[1], '.');
	if(temp!=NULL)
	{
		if(!strcasecmp(temp, ".bmp")) ext="bmp";
		if(!strcasecmp(temp, ".jpg") || !strcasecmp(temp, ".jpeg")) decomponly=1;
	}

	printf("\n");

	if(!decomponly)
	{
		minarg=3;
		if(argc<minarg) usage(argv[0]);
		if((minqual=atoi(argv[2]))<1 || minqual>100)
		{
			puts("ERROR: Quality must be between 1 and 100.");
			exit(1);
		}
		if((temp=strchr(argv[2], '-'))!=NULL && strlen(temp)>1
			&& sscanf(&temp[1], "%d", &maxqual)==1 && maxqual>minqual && maxqual>=1
			&& maxqual<=100) {}
		else maxqual=minqual;
	}

	if(argc>minarg)
	{
		for(i=minarg; i<argc; i++)
		{
			if(!strcasecmp(argv[i], "-tile"))
			{
				dotile=1;  xformopt|=TJXOPT_CROP;
			}
			else if(!strcasecmp(argv[i], "-fastupsample"))
			{
				printf("Using fast upsampling code\n\n");
				flags|=TJFLAG_FASTUPSAMPLE;
			}
			else if(!strcasecmp(argv[i], "-fastdct"))
			{
				printf("Using fastest DCT/IDCT algorithm\n\n");
				flags|=TJFLAG_FASTDCT;
			}
			else if(!strcasecmp(argv[i], "-accuratedct"))
			{
				printf("Using most accurate DCT/IDCT algorithm\n\n");
				flags|=TJFLAG_ACCURATEDCT;
			}
<<<<<<< HEAD
			if(!strcasecmp(argv[i], "-progressive"))
			{
				printf("Using progressive entropy coding\n\n");
				flags|=TJFLAG_PROGRESSIVE;
			}
			if(!strcasecmp(argv[i], "-rgb")) pf=TJPF_RGB;
			if(!strcasecmp(argv[i], "-rgbx")) pf=TJPF_RGBX;
			if(!strcasecmp(argv[i], "-bgr")) pf=TJPF_BGR;
			if(!strcasecmp(argv[i], "-bgrx")) pf=TJPF_BGRX;
			if(!strcasecmp(argv[i], "-xbgr")) pf=TJPF_XBGR;
			if(!strcasecmp(argv[i], "-xrgb")) pf=TJPF_XRGB;
			if(!strcasecmp(argv[i], "-cmyk")) pf=TJPF_CMYK;
			if(!strcasecmp(argv[i], "-bottomup")) flags|=TJFLAG_BOTTOMUP;
			if(!strcasecmp(argv[i], "-quiet")) quiet=1;
			if(!strcasecmp(argv[i], "-qq")) quiet=2;
			if(!strcasecmp(argv[i], "-scale") && i<argc-1)
=======
			else if(!strcasecmp(argv[i], "-rgb")) pf=TJPF_RGB;
			else if(!strcasecmp(argv[i], "-rgbx")) pf=TJPF_RGBX;
			else if(!strcasecmp(argv[i], "-bgr")) pf=TJPF_BGR;
			else if(!strcasecmp(argv[i], "-bgrx")) pf=TJPF_BGRX;
			else if(!strcasecmp(argv[i], "-xbgr")) pf=TJPF_XBGR;
			else if(!strcasecmp(argv[i], "-xrgb")) pf=TJPF_XRGB;
			else if(!strcasecmp(argv[i], "-cmyk")) pf=TJPF_CMYK;
			else if(!strcasecmp(argv[i], "-bottomup")) flags|=TJFLAG_BOTTOMUP;
			else if(!strcasecmp(argv[i], "-quiet")) quiet=1;
			else if(!strcasecmp(argv[i], "-qq")) quiet=2;
			else if(!strcasecmp(argv[i], "-scale") && i<argc-1)
>>>>>>> 19b393b6
			{
				int temp1=0, temp2=0, match=0;
				if(sscanf(argv[++i], "%d/%d", &temp1, &temp2)==2)
				{
					for(j=0; j<nsf; j++)
					{
						if((double)temp1/(double)temp2
							== (double)scalingfactors[j].num/(double)scalingfactors[j].denom)
						{
							sf=scalingfactors[j];
							match=1;  break;
						}
					}
					if(!match) usage(argv[0]);
				}
				else usage(argv[0]);
			}
<<<<<<< HEAD
			if(!strcasecmp(argv[i], "-hflip")) xformop=TJXOP_HFLIP;
			if(!strcasecmp(argv[i], "-vflip")) xformop=TJXOP_VFLIP;
			if(!strcasecmp(argv[i], "-transpose")) xformop=TJXOP_TRANSPOSE;
			if(!strcasecmp(argv[i], "-transverse")) xformop=TJXOP_TRANSVERSE;
			if(!strcasecmp(argv[i], "-rot90")) xformop=TJXOP_ROT90;
			if(!strcasecmp(argv[i], "-rot180")) xformop=TJXOP_ROT180;
			if(!strcasecmp(argv[i], "-rot270")) xformop=TJXOP_ROT270;
			if(!strcasecmp(argv[i], "-grayscale")) xformopt|=TJXOPT_GRAY;
			if(!strcasecmp(argv[i], "-custom")) customFilter=dummyDCTFilter;
			if(!strcasecmp(argv[i], "-nooutput")) xformopt|=TJXOPT_NOOUTPUT;
			if(!strcasecmp(argv[i], "-copynone")) xformopt|=TJXOPT_COPYNONE;
			if(!strcasecmp(argv[i], "-benchtime") && i<argc-1)
=======
			else if(!strcasecmp(argv[i], "-hflip")) xformop=TJXOP_HFLIP;
			else if(!strcasecmp(argv[i], "-vflip")) xformop=TJXOP_VFLIP;
			else if(!strcasecmp(argv[i], "-transpose")) xformop=TJXOP_TRANSPOSE;
			else if(!strcasecmp(argv[i], "-transverse")) xformop=TJXOP_TRANSVERSE;
			else if(!strcasecmp(argv[i], "-rot90")) xformop=TJXOP_ROT90;
			else if(!strcasecmp(argv[i], "-rot180")) xformop=TJXOP_ROT180;
			else if(!strcasecmp(argv[i], "-rot270")) xformop=TJXOP_ROT270;
			else if(!strcasecmp(argv[i], "-grayscale")) xformopt|=TJXOPT_GRAY;
			else if(!strcasecmp(argv[i], "-custom")) customFilter=dummyDCTFilter;
			else if(!strcasecmp(argv[i], "-nooutput")) xformopt|=TJXOPT_NOOUTPUT;
			else if(!strcasecmp(argv[i], "-benchtime") && i<argc-1)
>>>>>>> 19b393b6
			{
				double temp=atof(argv[++i]);
				if(temp>0.0) benchtime=temp;
				else usage(argv[0]);
			}
			else if(!strcasecmp(argv[i], "-warmup") && i<argc-1)
			{
				double temp=atof(argv[++i]);
				if(temp>=0.0) warmup=temp;
				else usage(argv[0]);
				printf("Warmup time = %.1f seconds\n\n", warmup);
			}
			else if(!strcasecmp(argv[i], "-alloc")) flags&=(~TJFLAG_NOREALLOC);
			else if(!strcasecmp(argv[i], "-bmp")) ext="bmp";
			else if(!strcasecmp(argv[i], "-yuv"))
			{
				printf("Testing YUV planar encoding/decoding\n\n");
				doyuv=1;
			}
			else if(!strcasecmp(argv[i], "-yuvpad") && i<argc-1)
			{
				int temp=atoi(argv[++i]);
				if(temp>=1) yuvpad=temp;
			}
			else if(!strcasecmp(argv[i], "-subsamp") && i<argc-1)
			{
				i++;
				if(toupper(argv[i][0])=='G') subsamp=TJSAMP_GRAY;
				else
				{
					int temp=atoi(argv[i]);
					switch(temp)
					{
						case 444:  subsamp=TJSAMP_444;  break;
						case 422:  subsamp=TJSAMP_422;  break;
						case 440:  subsamp=TJSAMP_440;  break;
						case 420:  subsamp=TJSAMP_420;  break;
						case 411:  subsamp=TJSAMP_411;  break;
					}
				}
			}
<<<<<<< HEAD
			if(!strcasecmp(argv[i], "-componly")) componly=1;
			if(!strcasecmp(argv[i], "-nowrite")) dowrite=0;
			if(!strcasecmp(argv[i], "-stoponwarning")) flags|=TJFLAG_STOPONWARNING;
=======
			else if(!strcasecmp(argv[i], "-componly")) componly=1;
			else if(!strcasecmp(argv[i], "-nowrite")) dowrite=0;
			else usage(argv[0]);
>>>>>>> 19b393b6
		}
	}

	if((sf.num!=1 || sf.denom!=1) && dotile)
	{
		printf("Disabling tiled compression/decompression tests, because those tests do not\n");
		printf("work when scaled decompression is enabled.\n");
		dotile=0;
	}

	if((flags&TJFLAG_NOREALLOC)==0 && dotile)
	{
		printf("Disabling tiled compression/decompression tests, because those tests do not\n");
		printf("work when dynamic JPEG buffer allocation is enabled.\n\n");
		dotile=0;
	}

	if(!decomponly)
	{
		if(loadbmp(argv[1], &srcbuf, &w, &h, pf, (flags&TJFLAG_BOTTOMUP)!=0)==-1)
			_throwbmp("loading bitmap");
		temp=strrchr(argv[1], '.');
		if(temp!=NULL) *temp='\0';
	}

	if(quiet==1 && !decomponly)
	{
		printf("All performance values in Mpixels/sec\n\n");
		printf("Bitmap     JPEG     JPEG  %s  %s   ",
			dotile? "Tile ":"Image", dotile? "Tile ":"Image");
		if(doyuv) printf("Encode  ");
		printf("Comp    Comp    Decomp  ");
		if(doyuv) printf("Decode");
		printf("\n");
		printf("Format     Subsamp  Qual  Width  Height  ");
		if(doyuv) printf("Perf    ");
		printf("Perf    Ratio   Perf    ");
		if(doyuv) printf("Perf");
		printf("\n\n");
	}

	if(decomponly)
	{
		decompTest(argv[1]);
		printf("\n");
		goto bailout;
	}
	if(subsamp>=0 && subsamp<TJ_NUMSAMP)
	{
		for(i=maxqual; i>=minqual; i--)
			fullTest(srcbuf, w, h, subsamp, i, argv[1]);
		printf("\n");
	}
	else
	{
		if(pf!=TJPF_CMYK)
		{
			for(i=maxqual; i>=minqual; i--)
				fullTest(srcbuf, w, h, TJSAMP_GRAY, i, argv[1]);
			printf("\n");
		}
		for(i=maxqual; i>=minqual; i--)
			fullTest(srcbuf, w, h, TJSAMP_420, i, argv[1]);
		printf("\n");
		for(i=maxqual; i>=minqual; i--)
			fullTest(srcbuf, w, h, TJSAMP_422, i, argv[1]);
		printf("\n");
		for(i=maxqual; i>=minqual; i--)
			fullTest(srcbuf, w, h, TJSAMP_444, i, argv[1]);
		printf("\n");
	}

	bailout:
	if(srcbuf) free(srcbuf);
	return retval;
}<|MERGE_RESOLUTION|>--- conflicted
+++ resolved
@@ -889,24 +889,11 @@
 				printf("Using most accurate DCT/IDCT algorithm\n\n");
 				flags|=TJFLAG_ACCURATEDCT;
 			}
-<<<<<<< HEAD
-			if(!strcasecmp(argv[i], "-progressive"))
+			else if(!strcasecmp(argv[i], "-progressive"))
 			{
 				printf("Using progressive entropy coding\n\n");
 				flags|=TJFLAG_PROGRESSIVE;
 			}
-			if(!strcasecmp(argv[i], "-rgb")) pf=TJPF_RGB;
-			if(!strcasecmp(argv[i], "-rgbx")) pf=TJPF_RGBX;
-			if(!strcasecmp(argv[i], "-bgr")) pf=TJPF_BGR;
-			if(!strcasecmp(argv[i], "-bgrx")) pf=TJPF_BGRX;
-			if(!strcasecmp(argv[i], "-xbgr")) pf=TJPF_XBGR;
-			if(!strcasecmp(argv[i], "-xrgb")) pf=TJPF_XRGB;
-			if(!strcasecmp(argv[i], "-cmyk")) pf=TJPF_CMYK;
-			if(!strcasecmp(argv[i], "-bottomup")) flags|=TJFLAG_BOTTOMUP;
-			if(!strcasecmp(argv[i], "-quiet")) quiet=1;
-			if(!strcasecmp(argv[i], "-qq")) quiet=2;
-			if(!strcasecmp(argv[i], "-scale") && i<argc-1)
-=======
 			else if(!strcasecmp(argv[i], "-rgb")) pf=TJPF_RGB;
 			else if(!strcasecmp(argv[i], "-rgbx")) pf=TJPF_RGBX;
 			else if(!strcasecmp(argv[i], "-bgr")) pf=TJPF_BGR;
@@ -918,7 +905,6 @@
 			else if(!strcasecmp(argv[i], "-quiet")) quiet=1;
 			else if(!strcasecmp(argv[i], "-qq")) quiet=2;
 			else if(!strcasecmp(argv[i], "-scale") && i<argc-1)
->>>>>>> 19b393b6
 			{
 				int temp1=0, temp2=0, match=0;
 				if(sscanf(argv[++i], "%d/%d", &temp1, &temp2)==2)
@@ -936,20 +922,6 @@
 				}
 				else usage(argv[0]);
 			}
-<<<<<<< HEAD
-			if(!strcasecmp(argv[i], "-hflip")) xformop=TJXOP_HFLIP;
-			if(!strcasecmp(argv[i], "-vflip")) xformop=TJXOP_VFLIP;
-			if(!strcasecmp(argv[i], "-transpose")) xformop=TJXOP_TRANSPOSE;
-			if(!strcasecmp(argv[i], "-transverse")) xformop=TJXOP_TRANSVERSE;
-			if(!strcasecmp(argv[i], "-rot90")) xformop=TJXOP_ROT90;
-			if(!strcasecmp(argv[i], "-rot180")) xformop=TJXOP_ROT180;
-			if(!strcasecmp(argv[i], "-rot270")) xformop=TJXOP_ROT270;
-			if(!strcasecmp(argv[i], "-grayscale")) xformopt|=TJXOPT_GRAY;
-			if(!strcasecmp(argv[i], "-custom")) customFilter=dummyDCTFilter;
-			if(!strcasecmp(argv[i], "-nooutput")) xformopt|=TJXOPT_NOOUTPUT;
-			if(!strcasecmp(argv[i], "-copynone")) xformopt|=TJXOPT_COPYNONE;
-			if(!strcasecmp(argv[i], "-benchtime") && i<argc-1)
-=======
 			else if(!strcasecmp(argv[i], "-hflip")) xformop=TJXOP_HFLIP;
 			else if(!strcasecmp(argv[i], "-vflip")) xformop=TJXOP_VFLIP;
 			else if(!strcasecmp(argv[i], "-transpose")) xformop=TJXOP_TRANSPOSE;
@@ -960,8 +932,8 @@
 			else if(!strcasecmp(argv[i], "-grayscale")) xformopt|=TJXOPT_GRAY;
 			else if(!strcasecmp(argv[i], "-custom")) customFilter=dummyDCTFilter;
 			else if(!strcasecmp(argv[i], "-nooutput")) xformopt|=TJXOPT_NOOUTPUT;
+			else if(!strcasecmp(argv[i], "-copynone")) xformopt|=TJXOPT_COPYNONE;
 			else if(!strcasecmp(argv[i], "-benchtime") && i<argc-1)
->>>>>>> 19b393b6
 			{
 				double temp=atof(argv[++i]);
 				if(temp>0.0) benchtime=temp;
@@ -1003,15 +975,10 @@
 					}
 				}
 			}
-<<<<<<< HEAD
-			if(!strcasecmp(argv[i], "-componly")) componly=1;
-			if(!strcasecmp(argv[i], "-nowrite")) dowrite=0;
-			if(!strcasecmp(argv[i], "-stoponwarning")) flags|=TJFLAG_STOPONWARNING;
-=======
 			else if(!strcasecmp(argv[i], "-componly")) componly=1;
 			else if(!strcasecmp(argv[i], "-nowrite")) dowrite=0;
+			else if(!strcasecmp(argv[i], "-stoponwarning")) flags|=TJFLAG_STOPONWARNING;
 			else usage(argv[0]);
->>>>>>> 19b393b6
 		}
 	}
 
