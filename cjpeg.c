--- conflicted
+++ resolved
@@ -3,18 +3,13 @@
  *
  * This file was part of the Independent JPEG Group's software:
  * Copyright (C) 1991-1998, Thomas G. Lane.
-<<<<<<< HEAD
  * Modified 2003-2011 by Guido Vollbeding.
+ * Lossless JPEG Modifications:
+ * Copyright (C) 1999, Ken Murchison.
  * libjpeg-turbo Modifications:
  * Copyright (C) 2010, 2013-2014, 2017, 2019-2022, D. R. Commander.
  * For conditions of distribution and use, see the accompanying README.ijg
  * file.
-=======
- * Lossless JPEG Modifications:
- * Copyright (C) 1999, Ken Murchison.
- * Copyright (C) 2022, D. R. Commander.
- * For conditions of distribution and use, see the accompanying README file.
->>>>>>> 217d1a75
  *
  * This file contains a command-line user interface for the JPEG compressor.
  * It should work on any system with Unix- or MS-DOS-style command lines.
@@ -217,15 +212,13 @@
   fprintf(stderr, "  -targa         Input file is Targa format (usually not needed)\n");
 #endif
   fprintf(stderr, "Switches for advanced users:\n");
-<<<<<<< HEAD
   fprintf(stderr, "  -precision N   Create JPEG file with N-bit data precision\n");
   fprintf(stderr, "                 (N is 8 or 12; default is 8)\n");
+#ifdef C_LOSSLESS_SUPPORTED
+  fprintf(stderr, "  -lossless psv[,Pt]  Create lossless JPEG file\n");
+#endif
 #ifdef C_ARITH_CODING_SUPPORTED
   fprintf(stderr, "  -arithmetic    Use arithmetic coding\n");
-=======
-#ifdef C_LOSSLESS_SUPPORTED
-  fprintf(stderr, "  -lossless psv[,Pt]  Create lossless JPEG file\n");
->>>>>>> 217d1a75
 #endif
 #ifdef DCT_ISLOW_SUPPORTED
   fprintf(stderr, "  -dct int       Use accurate integer DCT method%s\n",
@@ -276,16 +269,10 @@
  */
 {
   int argn;
-<<<<<<< HEAD
   char *arg;
-=======
-  char * arg;
 #ifdef C_LOSSLESS_SUPPORTED
   int psv, pt = 0;
 #endif
-  int quality;			/* -quality parameter */
-  int q_scale_factor;		/* scaling percentage for -qtables */
->>>>>>> 217d1a75
   boolean force_baseline;
   boolean simple_progressive;
   char *qualityarg = NULL;      /* saves -quality parm if any */
@@ -372,7 +359,6 @@
       /* Force a monochrome JPEG file to be generated. */
       jpeg_set_colorspace(cinfo, JCS_GRAYSCALE);
 
-<<<<<<< HEAD
     } else if (keymatch(arg, "rgb", 3)) {
       /* Force an RGB JPEG file to be generated. */
       jpeg_set_colorspace(cinfo, JCS_RGB);
@@ -382,28 +368,27 @@
       if (++argn >= argc)       /* advance to next argument */
         usage();
       icc_filename = argv[argn];
-=======
+
     } else if (keymatch(arg, "lossless", 1)) {
       /* Enable lossless mode. */
 #ifdef C_LOSSLESS_SUPPORTED
       char ch = ',', *ptr;
 
-      if (++argn >= argc)	/* advance to next argument */
-	usage();
+      if (++argn >= argc)       /* advance to next argument */
+        usage();
       if (sscanf(argv[argn], "%d%c", &psv, &ch) < 1 || ch != ',')
-	usage();
+        usage();
       ptr = argv[argn];
-      while (*ptr && *ptr++ != ',') /* advance to next segment of arg string */
-	;
+      while (*ptr && *ptr++ != ','); /* advance to next segment of arg
+                                        string */
       if (*ptr)
-	sscanf(ptr, "%d", &pt);
+        sscanf(ptr, "%d", &pt);
       jpeg_enable_lossless(cinfo, psv, pt);
 #else
       fprintf(stderr, "%s: sorry, lossless output was not compiled\n",
-	      progname);
-      exit(EXIT_FAILURE);
-#endif
->>>>>>> 217d1a75
+              progname);
+      exit(EXIT_FAILURE);
+#endif
 
     } else if (keymatch(arg, "maxmemory", 3)) {
       /* Maximum memory in Kb (or Mb with 'm'). */
