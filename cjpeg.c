/*
 * cjpeg.c
 *
 * This file was part of the Independent JPEG Group's software:
 * Copyright (C) 1991-1998, Thomas G. Lane.
 * Modified 2003-2011 by Guido Vollbeding.
 * libjpeg-turbo Modifications:
<<<<<<< HEAD
 * Copyright (C) 2010, 2013-2014, 2017, 2019, D. R. Commander.
=======
 * Copyright (C) 2010, 2013-2014, 2017, 2020, D. R. Commander.
>>>>>>> 6e632af9
 * For conditions of distribution and use, see the accompanying README.ijg
 * file.
 *
 * This file contains a command-line user interface for the JPEG compressor.
 * It should work on any system with Unix- or MS-DOS-style command lines.
 *
 * Two different command line styles are permitted, depending on the
 * compile-time switch TWO_FILE_COMMANDLINE:
 *      cjpeg [options]  inputfile outputfile
 *      cjpeg [options]  [inputfile]
 * In the second style, output is always to standard output, which you'd
 * normally redirect to a file or pipe to some other program.  Input is
 * either from a named file or from standard input (typically redirected).
 * The second style is convenient on Unix but is unhelpful on systems that
 * don't support pipes.  Also, you MUST use the first style if your system
 * doesn't do binary I/O to stdin/stdout.
 * To simplify script writing, the "-outfile" switch is provided.  The syntax
 *      cjpeg [options]  -outfile outputfile  inputfile
 * works regardless of which command line style is used.
 */

#include "cdjpeg.h"             /* Common decls for cjpeg/djpeg applications */
#include "jversion.h"           /* for version message */
#include "jconfigint.h"

#ifndef HAVE_STDLIB_H           /* <stdlib.h> should declare malloc(),free() */
extern void *malloc(size_t size);
extern void free(void *ptr);
#endif

#ifdef USE_CCOMMAND             /* command-line reader for Macintosh */
#ifdef __MWERKS__
#include <SIOUX.h>              /* Metrowerks needs this */
#include <console.h>            /* ... and this */
#endif
#ifdef THINK_C
#include <console.h>            /* Think declares it here */
#endif
#endif


/* Create the add-on message string table. */

#define JMESSAGE(code, string)  string,

static const char * const cdjpeg_message_table[] = {
#include "cderror.h"
  NULL
};


/*
 * This routine determines what format the input file is,
 * and selects the appropriate input-reading module.
 *
 * To determine which family of input formats the file belongs to,
 * we may look only at the first byte of the file, since C does not
 * guarantee that more than one character can be pushed back with ungetc.
 * Looking at additional bytes would require one of these approaches:
 *     1) assume we can fseek() the input file (fails for piped input);
 *     2) assume we can push back more than one character (works in
 *        some C implementations, but unportable);
 *     3) provide our own buffering (breaks input readers that want to use
 *        stdio directly);
 * or  4) don't put back the data, and modify the input_init methods to assume
 *        they start reading after the start of file.
 * #1 is attractive for MS-DOS but is untenable on Unix.
 *
 * The most portable solution for file types that can't be identified by their
 * first byte is to make the user tell us what they are.  This is also the
 * only approach for "raw" file types that contain only arbitrary values.
 * We presently apply this method for Targa files.  Most of the time Targa
 * files start with 0x00, so we recognize that case.  Potentially, however,
 * a Targa file could start with any byte value (byte 0 is the length of the
 * seldom-used ID field), so we provide a switch to force Targa input mode.
 */

static boolean is_targa;        /* records user -targa switch */


LOCAL(cjpeg_source_ptr)
select_file_type(j_compress_ptr cinfo, FILE *infile)
{
  int c;

  if (is_targa) {
#ifdef TARGA_SUPPORTED
    return jinit_read_targa(cinfo);
#else
    ERREXIT(cinfo, JERR_TGA_NOTCOMP);
#endif
  }

  if ((c = getc(infile)) == EOF)
    ERREXIT(cinfo, JERR_INPUT_EMPTY);
  if (ungetc(c, infile) == EOF)
    ERREXIT(cinfo, JERR_UNGETC_FAILED);

  switch (c) {
#ifdef BMP_SUPPORTED
  case 'B':
    return jinit_read_bmp(cinfo, TRUE);
#endif
#ifdef GIF_SUPPORTED
  case 'G':
    return jinit_read_gif(cinfo);
#endif
#ifdef PPM_SUPPORTED
  case 'P':
    return jinit_read_ppm(cinfo);
#endif
#ifdef TARGA_SUPPORTED
  case 0x00:
    return jinit_read_targa(cinfo);
#endif
  default:
    ERREXIT(cinfo, JERR_UNKNOWN_FORMAT);
    break;
  }

  return NULL;                  /* suppress compiler warnings */
}


/*
 * Argument-parsing code.
 * The switch parser is designed to be useful with DOS-style command line
 * syntax, ie, intermixed switches and file names, where only the switches
 * to the left of a given file name affect processing of that file.
 * The main program in this file doesn't actually use this capability...
 */


static const char *progname;    /* program name for error messages */
static char *icc_filename;      /* for -icc switch */
static char *outfilename;       /* for -outfile switch */
boolean memdst;                 /* for -memdst switch */
boolean report;                 /* for -report switch */


LOCAL(void)
usage(void)
/* complain about bad command line */
{
  fprintf(stderr, "usage: %s [switches] ", progname);
#ifdef TWO_FILE_COMMANDLINE
  fprintf(stderr, "inputfile outputfile\n");
#else
  fprintf(stderr, "[inputfile]\n");
#endif

  fprintf(stderr, "Switches (names may be abbreviated):\n");
  fprintf(stderr, "  -quality N[,...]   Compression quality (0..100; 5-95 is most useful range,\n");
  fprintf(stderr, "                     default is 75)\n");
  fprintf(stderr, "  -grayscale     Create monochrome JPEG file\n");
  fprintf(stderr, "  -rgb           Create RGB JPEG file\n");
#ifdef ENTROPY_OPT_SUPPORTED
  fprintf(stderr, "  -optimize      Optimize Huffman table (smaller file, but slow compression)\n");
#endif
#ifdef C_PROGRESSIVE_SUPPORTED
  fprintf(stderr, "  -progressive   Create progressive JPEG file\n");
#endif
#ifdef TARGA_SUPPORTED
  fprintf(stderr, "  -targa         Input file is Targa format (usually not needed)\n");
#endif
  fprintf(stderr, "Switches for advanced users:\n");
#ifdef C_ARITH_CODING_SUPPORTED
  fprintf(stderr, "  -arithmetic    Use arithmetic coding\n");
#endif
#ifdef DCT_ISLOW_SUPPORTED
  fprintf(stderr, "  -dct int       Use accurate integer DCT method%s\n",
          (JDCT_DEFAULT == JDCT_ISLOW ? " (default)" : ""));
#endif
#ifdef DCT_IFAST_SUPPORTED
  fprintf(stderr, "  -dct fast      Use less accurate integer DCT method [legacy feature]%s\n",
          (JDCT_DEFAULT == JDCT_IFAST ? " (default)" : ""));
#endif
#ifdef DCT_FLOAT_SUPPORTED
  fprintf(stderr, "  -dct float     Use floating-point DCT method [legacy feature]%s\n",
          (JDCT_DEFAULT == JDCT_FLOAT ? " (default)" : ""));
#endif
  fprintf(stderr, "  -icc FILE      Embed ICC profile contained in FILE\n");
  fprintf(stderr, "  -restart N     Set restart interval in rows, or in blocks with B\n");
#ifdef INPUT_SMOOTHING_SUPPORTED
  fprintf(stderr, "  -smooth N      Smooth dithered input (N=1..100 is strength)\n");
#endif
  fprintf(stderr, "  -maxmemory N   Maximum memory to use (in kbytes)\n");
  fprintf(stderr, "  -outfile name  Specify name for output file\n");
#if JPEG_LIB_VERSION >= 80 || defined(MEM_SRCDST_SUPPORTED)
  fprintf(stderr, "  -memdst        Compress to memory instead of file (useful for benchmarking)\n");
#endif
  fprintf(stderr, "  -report        Report compression progress\n");
  fprintf(stderr, "  -verbose  or  -debug   Emit debug output\n");
  fprintf(stderr, "  -version       Print version information and exit\n");
  fprintf(stderr, "Switches for wizards:\n");
  fprintf(stderr, "  -baseline      Force baseline quantization tables\n");
  fprintf(stderr, "  -qtables FILE  Use quantization tables given in FILE\n");
  fprintf(stderr, "  -qslots N[,...]    Set component quantization tables\n");
  fprintf(stderr, "  -sample HxV[,...]  Set component sampling factors\n");
#ifdef C_MULTISCAN_FILES_SUPPORTED
  fprintf(stderr, "  -scans FILE    Create multi-scan JPEG per script FILE\n");
#endif
  exit(EXIT_FAILURE);
}


LOCAL(int)
parse_switches(j_compress_ptr cinfo, int argc, char **argv,
               int last_file_arg_seen, boolean for_real)
/* Parse optional switches.
 * Returns argv[] index of first file-name argument (== argc if none).
 * Any file names with indexes <= last_file_arg_seen are ignored;
 * they have presumably been processed in a previous iteration.
 * (Pass 0 for last_file_arg_seen on the first or only iteration.)
 * for_real is FALSE on the first (dummy) pass; we may skip any expensive
 * processing.
 */
{
  int argn;
  char *arg;
  boolean force_baseline;
  boolean simple_progressive;
  char *qualityarg = NULL;      /* saves -quality parm if any */
  char *qtablefile = NULL;      /* saves -qtables filename if any */
  char *qslotsarg = NULL;       /* saves -qslots parm if any */
  char *samplearg = NULL;       /* saves -sample parm if any */
  char *scansarg = NULL;        /* saves -scans parm if any */

  /* Set up default JPEG parameters. */

  force_baseline = FALSE;       /* by default, allow 16-bit quantizers */
  simple_progressive = FALSE;
  is_targa = FALSE;
  icc_filename = NULL;
  outfilename = NULL;
  memdst = FALSE;
  report = FALSE;
  cinfo->err->trace_level = 0;

  /* Scan command line options, adjust parameters */

  for (argn = 1; argn < argc; argn++) {
    arg = argv[argn];
    if (*arg != '-') {
      /* Not a switch, must be a file name argument */
      if (argn <= last_file_arg_seen) {
        outfilename = NULL;     /* -outfile applies to just one input file */
        continue;               /* ignore this name if previously processed */
      }
      break;                    /* else done parsing switches */
    }
    arg++;                      /* advance past switch marker character */

    if (keymatch(arg, "arithmetic", 1)) {
      /* Use arithmetic coding. */
#ifdef C_ARITH_CODING_SUPPORTED
      cinfo->arith_code = TRUE;
#else
      fprintf(stderr, "%s: sorry, arithmetic coding not supported\n",
              progname);
      exit(EXIT_FAILURE);
#endif

    } else if (keymatch(arg, "baseline", 1)) {
      /* Force baseline-compatible output (8-bit quantizer values). */
      force_baseline = TRUE;

    } else if (keymatch(arg, "dct", 2)) {
      /* Select DCT algorithm. */
      if (++argn >= argc)       /* advance to next argument */
        usage();
      if (keymatch(argv[argn], "int", 1)) {
        cinfo->dct_method = JDCT_ISLOW;
      } else if (keymatch(argv[argn], "fast", 2)) {
        cinfo->dct_method = JDCT_IFAST;
      } else if (keymatch(argv[argn], "float", 2)) {
        cinfo->dct_method = JDCT_FLOAT;
      } else
        usage();

    } else if (keymatch(arg, "debug", 1) || keymatch(arg, "verbose", 1)) {
      /* Enable debug printouts. */
      /* On first -d, print version identification */
      static boolean printed_version = FALSE;

      if (!printed_version) {
        fprintf(stderr, "%s version %s (build %s)\n",
                PACKAGE_NAME, VERSION, BUILD);
        fprintf(stderr, "%s\n\n", JCOPYRIGHT);
        fprintf(stderr, "Emulating The Independent JPEG Group's software, version %s\n\n",
                JVERSION);
        printed_version = TRUE;
      }
      cinfo->err->trace_level++;

    } else if (keymatch(arg, "version", 4)) {
      fprintf(stderr, "%s version %s (build %s)\n",
              PACKAGE_NAME, VERSION, BUILD);
      exit(EXIT_SUCCESS);

    } else if (keymatch(arg, "grayscale", 2) ||
               keymatch(arg, "greyscale", 2)) {
      /* Force a monochrome JPEG file to be generated. */
      jpeg_set_colorspace(cinfo, JCS_GRAYSCALE);

    } else if (keymatch(arg, "rgb", 3)) {
      /* Force an RGB JPEG file to be generated. */
      jpeg_set_colorspace(cinfo, JCS_RGB);

    } else if (keymatch(arg, "icc", 1)) {
      /* Set ICC filename. */
      if (++argn >= argc)       /* advance to next argument */
        usage();
      icc_filename = argv[argn];

    } else if (keymatch(arg, "maxmemory", 3)) {
      /* Maximum memory in Kb (or Mb with 'm'). */
      long lval;
      char ch = 'x';

      if (++argn >= argc)       /* advance to next argument */
        usage();
      if (sscanf(argv[argn], "%ld%c", &lval, &ch) < 1)
        usage();
      if (ch == 'm' || ch == 'M')
        lval *= 1000L;
      cinfo->mem->max_memory_to_use = lval * 1000L;

    } else if (keymatch(arg, "optimize", 1) || keymatch(arg, "optimise", 1)) {
      /* Enable entropy parm optimization. */
#ifdef ENTROPY_OPT_SUPPORTED
      cinfo->optimize_coding = TRUE;
#else
      fprintf(stderr, "%s: sorry, entropy optimization was not compiled in\n",
              progname);
      exit(EXIT_FAILURE);
#endif

    } else if (keymatch(arg, "outfile", 4)) {
      /* Set output file name. */
      if (++argn >= argc)       /* advance to next argument */
        usage();
      outfilename = argv[argn]; /* save it away for later use */

    } else if (keymatch(arg, "progressive", 1)) {
      /* Select simple progressive mode. */
#ifdef C_PROGRESSIVE_SUPPORTED
      simple_progressive = TRUE;
      /* We must postpone execution until num_components is known. */
#else
      fprintf(stderr, "%s: sorry, progressive output was not compiled in\n",
              progname);
      exit(EXIT_FAILURE);
#endif

    } else if (keymatch(arg, "memdst", 2)) {
      /* Use in-memory destination manager */
#if JPEG_LIB_VERSION >= 80 || defined(MEM_SRCDST_SUPPORTED)
      memdst = TRUE;
#else
      fprintf(stderr, "%s: sorry, in-memory destination manager was not compiled in\n",
              progname);
      exit(EXIT_FAILURE);
#endif

    } else if (keymatch(arg, "quality", 1)) {
      /* Quality ratings (quantization table scaling factors). */
      if (++argn >= argc)       /* advance to next argument */
        usage();
      qualityarg = argv[argn];

    } else if (keymatch(arg, "qslots", 2)) {
      /* Quantization table slot numbers. */
      if (++argn >= argc)       /* advance to next argument */
        usage();
      qslotsarg = argv[argn];
      /* Must delay setting qslots until after we have processed any
       * colorspace-determining switches, since jpeg_set_colorspace sets
       * default quant table numbers.
       */

    } else if (keymatch(arg, "qtables", 2)) {
      /* Quantization tables fetched from file. */
      if (++argn >= argc)       /* advance to next argument */
        usage();
      qtablefile = argv[argn];
      /* We postpone actually reading the file in case -quality comes later. */

    } else if (keymatch(arg, "report", 3)) {
      report = TRUE;

    } else if (keymatch(arg, "restart", 1)) {
      /* Restart interval in MCU rows (or in MCUs with 'b'). */
      long lval;
      char ch = 'x';

      if (++argn >= argc)       /* advance to next argument */
        usage();
      if (sscanf(argv[argn], "%ld%c", &lval, &ch) < 1)
        usage();
      if (lval < 0 || lval > 65535L)
        usage();
      if (ch == 'b' || ch == 'B') {
        cinfo->restart_interval = (unsigned int)lval;
        cinfo->restart_in_rows = 0; /* else prior '-restart n' overrides me */
      } else {
        cinfo->restart_in_rows = (int)lval;
        /* restart_interval will be computed during startup */
      }

    } else if (keymatch(arg, "sample", 2)) {
      /* Set sampling factors. */
      if (++argn >= argc)       /* advance to next argument */
        usage();
      samplearg = argv[argn];
      /* Must delay setting sample factors until after we have processed any
       * colorspace-determining switches, since jpeg_set_colorspace sets
       * default sampling factors.
       */

    } else if (keymatch(arg, "scans", 4)) {
      /* Set scan script. */
#ifdef C_MULTISCAN_FILES_SUPPORTED
      if (++argn >= argc)       /* advance to next argument */
        usage();
      scansarg = argv[argn];
      /* We must postpone reading the file in case -progressive appears. */
#else
      fprintf(stderr, "%s: sorry, multi-scan output was not compiled in\n",
              progname);
      exit(EXIT_FAILURE);
#endif

    } else if (keymatch(arg, "smooth", 2)) {
      /* Set input smoothing factor. */
      int val;

      if (++argn >= argc)       /* advance to next argument */
        usage();
      if (sscanf(argv[argn], "%d", &val) != 1)
        usage();
      if (val < 0 || val > 100)
        usage();
      cinfo->smoothing_factor = val;

    } else if (keymatch(arg, "targa", 1)) {
      /* Input file is Targa format. */
      is_targa = TRUE;

    } else {
      usage();                  /* bogus switch */
    }
  }

  /* Post-switch-scanning cleanup */

  if (for_real) {

    /* Set quantization tables for selected quality. */
    /* Some or all may be overridden if -qtables is present. */
    if (qualityarg != NULL)     /* process -quality if it was present */
      if (!set_quality_ratings(cinfo, qualityarg, force_baseline))
        usage();

    if (qtablefile != NULL)     /* process -qtables if it was present */
      if (!read_quant_tables(cinfo, qtablefile, force_baseline))
        usage();

    if (qslotsarg != NULL)      /* process -qslots if it was present */
      if (!set_quant_slots(cinfo, qslotsarg))
        usage();

    if (samplearg != NULL)      /* process -sample if it was present */
      if (!set_sample_factors(cinfo, samplearg))
        usage();

#ifdef C_PROGRESSIVE_SUPPORTED
    if (simple_progressive)     /* process -progressive; -scans can override */
      jpeg_simple_progression(cinfo);
#endif

#ifdef C_MULTISCAN_FILES_SUPPORTED
    if (scansarg != NULL)       /* process -scans if it was present */
      if (!read_scan_script(cinfo, scansarg))
        usage();
#endif
  }

  return argn;                  /* return index of next arg (file name) */
}


/*
 * The main program.
 */

int
main(int argc, char **argv)
{
  struct jpeg_compress_struct cinfo;
  struct jpeg_error_mgr jerr;
  struct cdjpeg_progress_mgr progress;
  int file_index;
  cjpeg_source_ptr src_mgr;
  FILE *input_file;
  FILE *icc_file;
  JOCTET *icc_profile = NULL;
  long icc_len = 0;
  FILE *output_file = NULL;
  unsigned char *outbuffer = NULL;
  unsigned long outsize = 0;
  JDIMENSION num_scanlines;

  /* On Mac, fetch a command line. */
#ifdef USE_CCOMMAND
  argc = ccommand(&argv);
#endif

  progname = argv[0];
  if (progname == NULL || progname[0] == 0)
    progname = "cjpeg";         /* in case C library doesn't provide it */

  /* Initialize the JPEG compression object with default error handling. */
  cinfo.err = jpeg_std_error(&jerr);
  jpeg_create_compress(&cinfo);
  /* Add some application-specific error messages (from cderror.h) */
  jerr.addon_message_table = cdjpeg_message_table;
  jerr.first_addon_message = JMSG_FIRSTADDONCODE;
  jerr.last_addon_message = JMSG_LASTADDONCODE;

  /* Initialize JPEG parameters.
   * Much of this may be overridden later.
   * In particular, we don't yet know the input file's color space,
   * but we need to provide some value for jpeg_set_defaults() to work.
   */

  cinfo.in_color_space = JCS_RGB; /* arbitrary guess */
  jpeg_set_defaults(&cinfo);

  /* Scan command line to find file names.
   * It is convenient to use just one switch-parsing routine, but the switch
   * values read here are ignored; we will rescan the switches after opening
   * the input file.
   */

  file_index = parse_switches(&cinfo, argc, argv, 0, FALSE);

#ifdef TWO_FILE_COMMANDLINE
  if (!memdst) {
    /* Must have either -outfile switch or explicit output file name */
    if (outfilename == NULL) {
      if (file_index != argc - 2) {
        fprintf(stderr, "%s: must name one input and one output file\n",
                progname);
        usage();
      }
      outfilename = argv[file_index + 1];
    } else {
      if (file_index != argc - 1) {
        fprintf(stderr, "%s: must name one input and one output file\n",
                progname);
        usage();
      }
    }
  }
#else
  /* Unix style: expect zero or one file name */
  if (file_index < argc - 1) {
    fprintf(stderr, "%s: only one input file\n", progname);
    usage();
  }
#endif /* TWO_FILE_COMMANDLINE */

  /* Open the input file. */
  if (file_index < argc) {
    if ((input_file = fopen(argv[file_index], READ_BINARY)) == NULL) {
      fprintf(stderr, "%s: can't open %s\n", progname, argv[file_index]);
      exit(EXIT_FAILURE);
    }
  } else {
    /* default input file is stdin */
    input_file = read_stdin();
  }

  /* Open the output file. */
  if (outfilename != NULL) {
    if ((output_file = fopen(outfilename, WRITE_BINARY)) == NULL) {
      fprintf(stderr, "%s: can't open %s\n", progname, outfilename);
      exit(EXIT_FAILURE);
    }
  } else if (!memdst) {
    /* default output file is stdout */
    output_file = write_stdout();
  }

  if (icc_filename != NULL) {
    if ((icc_file = fopen(icc_filename, READ_BINARY)) == NULL) {
      fprintf(stderr, "%s: can't open %s\n", progname, icc_filename);
      exit(EXIT_FAILURE);
    }
    if (fseek(icc_file, 0, SEEK_END) < 0 ||
        (icc_len = ftell(icc_file)) < 1 ||
        fseek(icc_file, 0, SEEK_SET) < 0) {
      fprintf(stderr, "%s: can't determine size of %s\n", progname,
              icc_filename);
      exit(EXIT_FAILURE);
    }
    if ((icc_profile = (JOCTET *)malloc(icc_len)) == NULL) {
      fprintf(stderr, "%s: can't allocate memory for ICC profile\n", progname);
      fclose(icc_file);
      exit(EXIT_FAILURE);
    }
    if (fread(icc_profile, icc_len, 1, icc_file) < 1) {
      fprintf(stderr, "%s: can't read ICC profile from %s\n", progname,
              icc_filename);
      free(icc_profile);
      fclose(icc_file);
      exit(EXIT_FAILURE);
    }
    fclose(icc_file);
  }

  if (report) {
    start_progress_monitor((j_common_ptr)&cinfo, &progress);
    progress.report = report;
  }

  /* Figure out the input file format, and set up to read it. */
  src_mgr = select_file_type(&cinfo, input_file);
  src_mgr->input_file = input_file;

  /* Read the input file header to obtain file size & colorspace. */
  (*src_mgr->start_input) (&cinfo, src_mgr);

  /* Now that we know input colorspace, fix colorspace-dependent defaults */
  jpeg_default_colorspace(&cinfo);

  /* Adjust default compression parameters by re-parsing the options */
  file_index = parse_switches(&cinfo, argc, argv, 0, TRUE);

  /* Specify data destination for compression */
#if JPEG_LIB_VERSION >= 80 || defined(MEM_SRCDST_SUPPORTED)
  if (memdst)
    jpeg_mem_dest(&cinfo, &outbuffer, &outsize);
  else
#endif
    jpeg_stdio_dest(&cinfo, output_file);

  /* Start compressor */
  jpeg_start_compress(&cinfo, TRUE);

  if (icc_profile != NULL)
    jpeg_write_icc_profile(&cinfo, icc_profile, (unsigned int)icc_len);

  /* Process data */
  while (cinfo.next_scanline < cinfo.image_height) {
    num_scanlines = (*src_mgr->get_pixel_rows) (&cinfo, src_mgr);
    (void)jpeg_write_scanlines(&cinfo, src_mgr->buffer, num_scanlines);
  }

  /* Finish compression and release memory */
  (*src_mgr->finish_input) (&cinfo, src_mgr);
  jpeg_finish_compress(&cinfo);
  jpeg_destroy_compress(&cinfo);

  /* Close files, if we opened them */
  if (input_file != stdin)
    fclose(input_file);
  if (output_file != stdout && output_file != NULL)
    fclose(output_file);

  if (report)
    end_progress_monitor((j_common_ptr)&cinfo);

  if (memdst) {
    fprintf(stderr, "Compressed size:  %lu bytes\n", outsize);
    free(outbuffer);
  }

  free(icc_profile);

  /* All done. */
  exit(jerr.num_warnings ? EXIT_WARNING : EXIT_SUCCESS);
  return 0;                     /* suppress no-return-value warnings */
}<|MERGE_RESOLUTION|>--- conflicted
+++ resolved
@@ -5,11 +5,7 @@
  * Copyright (C) 1991-1998, Thomas G. Lane.
  * Modified 2003-2011 by Guido Vollbeding.
  * libjpeg-turbo Modifications:
-<<<<<<< HEAD
- * Copyright (C) 2010, 2013-2014, 2017, 2019, D. R. Commander.
-=======
- * Copyright (C) 2010, 2013-2014, 2017, 2020, D. R. Commander.
->>>>>>> 6e632af9
+ * Copyright (C) 2010, 2013-2014, 2017, 2019-2020, D. R. Commander.
  * For conditions of distribution and use, see the accompanying README.ijg
  * file.
  *
