<<<<<<< HEAD
.TH DJPEG 1 "18 December 2019"
=======
.TH DJPEG 1 "4 November 2020"
>>>>>>> 6e632af9
.SH NAME
djpeg \- decompress a JPEG file to an image file
.SH SYNOPSIS
.B djpeg
[
.I options
]
[
.I filename
]
.LP
.SH DESCRIPTION
.LP
.B djpeg
decompresses the named JPEG file, or the standard input if no file is named,
and produces an image file on the standard output.  PBMPLUS (PPM/PGM), BMP,
GIF, or Targa output format can be selected.
.SH OPTIONS
All switch names may be abbreviated; for example,
.B \-grayscale
may be written
.B \-gray
or
.BR \-gr .
Most of the "basic" switches can be abbreviated to as little as one letter.
Upper and lower case are equivalent (thus
.B \-BMP
is the same as
.BR \-bmp ).
British spellings are also accepted (e.g.,
.BR \-greyscale ),
though for brevity these are not mentioned below.
.PP
The basic switches are:
.TP
.BI \-colors " N"
Reduce image to at most N colors.  This reduces the number of colors used in
the output image, so that it can be displayed on a colormapped display or
stored in a colormapped file format.  For example, if you have an 8-bit
display, you'd need to reduce to 256 or fewer colors.
.TP
.BI \-quantize " N"
Same as
.BR \-colors .
.B \-colors
is the recommended name,
.B \-quantize
is provided only for backwards compatibility.
.TP
.B \-fast
Select recommended processing options for fast, low quality output.  (The
default options are chosen for highest quality output.)  Currently, this is
equivalent to \fB\-dct fast \-nosmooth \-onepass \-dither ordered\fR.
.TP
.B \-grayscale
Force grayscale output even if JPEG file is color.  Useful for viewing on
monochrome displays; also,
.B djpeg
runs noticeably faster in this mode.
.TP
.B \-rgb
Force RGB output even if JPEG file is grayscale.
.TP
.BI \-scale " M/N"
Scale the output image by a factor M/N.  Currently the scale factor must be
M/8, where M is an integer between 1 and 16 inclusive, or any reduced fraction
thereof (such as 1/2, 3/4, etc.)  Scaling is handy if the image is larger than
your screen; also,
.B djpeg
runs much faster when scaling down the output.
.TP
.B \-bmp
Select BMP output format (Windows flavor).  8-bit colormapped format is
emitted if
.B \-colors
or
.B \-grayscale
is specified, or if the JPEG file is grayscale; otherwise, 24-bit full-color
format is emitted.
.TP
.B \-gif
Select GIF output format (LZW-compressed).  Since GIF does not support more
than 256 colors,
.B \-colors 256
is assumed (unless you specify a smaller number of colors).  If you specify
.BR \-fast,
the default number of colors is 216.
.TP
.B \-gif0
Select GIF output format (uncompressed).  Since GIF does not support more than
256 colors,
.B \-colors 256
is assumed (unless you specify a smaller number of colors).  If you specify
.BR \-fast,
the default number of colors is 216.
.TP
.B \-os2
Select BMP output format (OS/2 1.x flavor).  8-bit colormapped format is
emitted if
.B \-colors
or
.B \-grayscale
is specified, or if the JPEG file is grayscale; otherwise, 24-bit full-color
format is emitted.
.TP
.B \-pnm
Select PBMPLUS (PPM/PGM) output format (this is the default format).
PGM is emitted if the JPEG file is grayscale or if
.B \-grayscale
is specified; otherwise PPM is emitted.
.TP
.B \-targa
Select Targa output format.  Grayscale format is emitted if the JPEG file is
grayscale or if
.B \-grayscale
is specified; otherwise, colormapped format is emitted if
.B \-colors
is specified; otherwise, 24-bit full-color format is emitted.
.PP
Switches for advanced users:
.TP
.B \-dct int
Use accurate integer DCT method (default).
.TP
.B \-dct fast
Use less accurate integer DCT method [legacy feature].
When the Independent JPEG Group's software was first released in 1991, the
decompression time for a 1-megapixel JPEG image on a mainstream PC was measured
in minutes.  Thus, the \fBfast\fR integer DCT algorithm provided noticeable
performance benefits.  On modern CPUs running libjpeg-turbo, however, the
decompression time for a 1-megapixel JPEG image is measured in milliseconds,
and thus the performance benefits of the \fBfast\fR algorithm are much less
noticeable.  On modern x86/x86-64 CPUs that support AVX2 instructions, the
\fBfast\fR and \fBint\fR methods have similar performance.  On other types of
CPUs, the \fBfast\fR method is generally about 5-15% faster than the \fBint\fR
method.

If the JPEG image was compressed using a quality level of 85 or below, then
there should be little or no perceptible quality difference between the two
algorithms.  When decompressing images that were compressed using quality
levels above 85, however, the difference between the \fBfast\fR and \fBint\fR
methods becomes more pronounced.  With images compressed using quality=97, for
instance, the \fBfast\fR method incurs generally about a 4-6 dB loss in PSNR
relative to the \fBint\fR method, but this can be larger for some images.  If
you can avoid it, do not use the \fBfast\fR method when decompressing images
that were compressed using quality levels above 97.  The algorithm often
degenerates for such images and can actually produce a more lossy output image
than if the JPEG image had been compressed using lower quality levels.
.TP
.B \-dct float
Use floating-point DCT method [legacy feature].
The \fBfloat\fR method does not produce significantly more accurate results
than the \fBint\fR method, and it is much slower.  The \fBfloat\fR method may
also give different results on different machines due to varying roundoff
behavior, whereas the integer methods should give the same results on all
machines.
.TP
.B \-dither fs
Use Floyd-Steinberg dithering in color quantization.
.TP
.B \-dither ordered
Use ordered dithering in color quantization.
.TP
.B \-dither none
Do not use dithering in color quantization.
By default, Floyd-Steinberg dithering is applied when quantizing colors; this
is slow but usually produces the best results.  Ordered dither is a compromise
between speed and quality; no dithering is fast but usually looks awful.  Note
that these switches have no effect unless color quantization is being done.
Ordered dither is only available in
.B \-onepass
mode.
.TP
.BI \-icc " file"
Extract ICC color management profile to the specified file.
.TP
.BI \-map " file"
Quantize to the colors used in the specified image file.  This is useful for
producing multiple files with identical color maps, or for forcing a
predefined set of colors to be used.  The
.I file
must be a GIF or PPM file. This option overrides
.B \-colors
and
.BR \-onepass .
.TP
.B \-nosmooth
Use a faster, lower-quality upsampling routine.
.TP
.B \-onepass
Use one-pass instead of two-pass color quantization.  The one-pass method is
faster and needs less memory, but it produces a lower-quality image.
.B \-onepass
is ignored unless you also say
.B \-colors
.IR N .
Also, the one-pass method is always used for grayscale output (the two-pass
method is no improvement then).
.TP
.BI \-maxmemory " N"
Set limit for amount of memory to use in processing large images.  Value is
in thousands of bytes, or millions of bytes if "M" is attached to the
number.  For example,
.B \-max 4m
selects 4000000 bytes.  If more space is needed, an error will occur.
.TP
.BI \-maxscans " N"
Abort if the JPEG image contains more than
.I N
scans.  This feature demonstrates a method by which applications can guard
against denial-of-service attacks instigated by specially-crafted malformed
JPEG images containing numerous scans with missing image data or image data
consisting only of "EOB runs" (a feature of progressive JPEG images that allows
potentially hundreds of thousands of adjoining zero-value pixels to be
represented using only a few bytes.)  Attempting to decompress such malformed
JPEG images can cause excessive CPU activity, since the decompressor must fully
process each scan (even if the scan is corrupt) before it can proceed to the
next scan.
.TP
.BI \-outfile " name"
Send output image to the named file, not to standard output.
.TP
.BI \-memsrc
Load input file into memory before decompressing.  This feature was implemented
mainly as a way of testing the in-memory source manager (jpeg_mem_src().)
.TP
.BI \-report
Report decompression progress.
.TP
.BI \-skip " Y0,Y1"
Decompress all rows of the JPEG image except those between Y0 and Y1
(inclusive.)  Note that if decompression scaling is being used, then Y0 and Y1
are relative to the scaled image dimensions.
.TP
.BI \-crop " WxH+X+Y"
Decompress only a rectangular subregion of the image, starting at point X,Y
with width W and height H.  If necessary, X will be shifted left to the nearest
iMCU boundary, and the width will be increased accordingly.  Note that if
decompression scaling is being used, then X, Y, W, and H are relative to the
scaled image dimensions.  Currently this option only works with the
PBMPLUS (PPM/PGM), GIF, and Targa output formats.
.TP
.BI \-strict
Treat all warnings as fatal.  This feature also demonstrates a method by which
applications can guard against attacks instigated by specially-crafted
malformed JPEG images.  Enabling this option will cause the decompressor to
abort if the JPEG image contains incomplete or corrupt image data.
.TP
.B \-verbose
Enable debug printout.  More
.BR \-v 's
give more output.  Also, version information is printed at startup.
.TP
.B \-debug
Same as
.BR \-verbose .
.TP
.B \-version
Print version information and exit.
.SH EXAMPLES
.LP
This example decompresses the JPEG file foo.jpg, quantizes it to
256 colors, and saves the output in 8-bit BMP format in foo.bmp:
.IP
.B djpeg \-colors 256 \-bmp
.I foo.jpg
.B >
.I foo.bmp
.SH HINTS
To get a quick preview of an image, use the
.B \-grayscale
and/or
.B \-scale
switches.
.B \-grayscale \-scale 1/8
is the fastest case.
.PP
Several options are available that trade off image quality to gain speed.
.B \-fast
turns on the recommended settings.
.PP
.B \-dct fast
and/or
.B \-nosmooth
gain speed at a small sacrifice in quality.
When producing a color-quantized image,
.B \-onepass \-dither ordered
is fast but much lower quality than the default behavior.
.B \-dither none
may give acceptable results in two-pass mode, but is seldom tolerable in
one-pass mode.
.SH ENVIRONMENT
.TP
.B JPEGMEM
If this environment variable is set, its value is the default memory limit.
The value is specified as described for the
.B \-maxmemory
switch.
.B JPEGMEM
overrides the default value specified when the program was compiled, and
itself is overridden by an explicit
.BR \-maxmemory .
.SH SEE ALSO
.BR cjpeg (1),
.BR jpegtran (1),
.BR rdjpgcom (1),
.BR wrjpgcom (1)
.br
.BR ppm (5),
.BR pgm (5)
.br
Wallace, Gregory K.  "The JPEG Still Picture Compression Standard",
Communications of the ACM, April 1991 (vol. 34, no. 4), pp. 30-44.
.SH AUTHOR
Independent JPEG Group
.PP
This file was modified by The libjpeg-turbo Project to include only information
relevant to libjpeg-turbo, to wordsmith certain sections, and to describe
features not present in libjpeg.<|MERGE_RESOLUTION|>--- conflicted
+++ resolved
@@ -1,8 +1,4 @@
-<<<<<<< HEAD
-.TH DJPEG 1 "18 December 2019"
-=======
 .TH DJPEG 1 "4 November 2020"
->>>>>>> 6e632af9
 .SH NAME
 djpeg \- decompress a JPEG file to an image file
 .SH SYNOPSIS
