/*
 * Copyright (C)2011-2014 D. R. Commander.  All Rights Reserved.
 *
 * Redistribution and use in source and binary forms, with or without
 * modification, are permitted provided that the following conditions are met:
 *
 * - Redistributions of source code must retain the above copyright notice,
 *   this list of conditions and the following disclaimer.
 * - Redistributions in binary form must reproduce the above copyright notice,
 *   this list of conditions and the following disclaimer in the documentation
 *   and/or other materials provided with the distribution.
 * - Neither the name of the libjpeg-turbo Project nor the names of its
 *   contributors may be used to endorse or promote products derived from this
 *   software without specific prior written permission.
 *
 * THIS SOFTWARE IS PROVIDED BY THE COPYRIGHT HOLDERS AND CONTRIBUTORS "AS IS",
 * AND ANY EXPRESS OR IMPLIED WARRANTIES, INCLUDING, BUT NOT LIMITED TO, THE
 * IMPLIED WARRANTIES OF MERCHANTABILITY AND FITNESS FOR A PARTICULAR PURPOSE
 * ARE DISCLAIMED.  IN NO EVENT SHALL THE COPYRIGHT HOLDERS OR CONTRIBUTORS BE
 * LIABLE FOR ANY DIRECT, INDIRECT, INCIDENTAL, SPECIAL, EXEMPLARY, OR
 * CONSEQUENTIAL DAMAGES (INCLUDING, BUT NOT LIMITED TO, PROCUREMENT OF
 * SUBSTITUTE GOODS OR SERVICES; LOSS OF USE, DATA, OR PROFITS; OR BUSINESS
 * INTERRUPTION) HOWEVER CAUSED AND ON ANY THEORY OF LIABILITY, WHETHER IN
 * CONTRACT, STRICT LIABILITY, OR TORT (INCLUDING NEGLIGENCE OR OTHERWISE)
 * ARISING IN ANY WAY OUT OF THE USE OF THIS SOFTWARE, EVEN IF ADVISED OF THE
 * POSSIBILITY OF SUCH DAMAGE.
 */

#include <stdlib.h>
#include <string.h>
#include "turbojpeg.h"
#ifdef WIN32
#include "tjutil.h"
#endif
#include <jni.h>
#include "java/org_libjpegturbo_turbojpeg_TJCompressor.h"
#include "java/org_libjpegturbo_turbojpeg_TJDecompressor.h"
#include "java/org_libjpegturbo_turbojpeg_TJ.h"

#define _throw(msg) {  \
	jclass _exccls=(*env)->FindClass(env, "java/lang/Exception");  \
	if(!_exccls) goto bailout;  \
	(*env)->ThrowNew(env, _exccls, msg);  \
	goto bailout;  \
}

#define bailif0(f) {if(!(f)) {  \
	char temps[80];  \
	snprintf(temps, 80, "Unexpected NULL condition in line %d", __LINE__);  \
	_throw(temps);  \
}}

#define gethandle()  \
	jclass _cls=(*env)->GetObjectClass(env, obj);  \
	jfieldID _fid;  \
	if(!_cls) goto bailout;  \
	bailif0(_fid=(*env)->GetFieldID(env, _cls, "handle", "J"));  \
	handle=(tjhandle)(size_t)(*env)->GetLongField(env, obj, _fid);  \

/* TurboJPEG 1.2.x: TJ::bufSize() */
JNIEXPORT jint JNICALL Java_org_libjpegturbo_turbojpeg_TJ_bufSize
	(JNIEnv *env, jclass cls, jint width, jint height, jint jpegSubsamp)
{
	jint retval=(jint)tjBufSize(width, height, jpegSubsamp);
	if(retval==-1) _throw(tjGetErrorStr());

	bailout:
	return retval;
}

<<<<<<< HEAD
/* TurboJPEG 1.4.x: TJ::bufSizeYUV() */
JNIEXPORT jint JNICALL Java_org_libjpegturbo_turbojpeg_TJ_bufSizeYUV__IIII
	(JNIEnv *env, jclass cls, jint width, jint pad, jint height, jint subsamp)
=======
/* TurboJPEG 1.2.x: TJ::bufSizeYUV() */
JNIEXPORT jint JNICALL Java_org_libjpegturbo_turbojpeg_TJ_bufSizeYUV
	(JNIEnv *env, jclass cls, jint width, jint height, jint subsamp)
>>>>>>> b7c8c86d
{
	jint retval=(jint)tjBufSizeYUV2(width, pad, height, subsamp);
	if(retval==-1) _throw(tjGetErrorStr());

	bailout:
	return retval;
}

<<<<<<< HEAD
/* TurboJPEG 1.2.x: TJ::bufSizeYUV() */
JNIEXPORT jint JNICALL Java_org_libjpegturbo_turbojpeg_TJ_bufSizeYUV__III
	(JNIEnv *env, jclass cls, jint width, jint height, jint subsamp)
{
	return Java_org_libjpegturbo_turbojpeg_TJ_bufSizeYUV__IIII(env, cls, width,
		4, height, subsamp);
}

=======
>>>>>>> b7c8c86d
/* TurboJPEG 1.2.x: TJCompressor::init() */
JNIEXPORT void JNICALL Java_org_libjpegturbo_turbojpeg_TJCompressor_init
	(JNIEnv *env, jobject obj)
{
	jclass cls;
	jfieldID fid;
	tjhandle handle;

	if((handle=tjInitCompress())==NULL)
		_throw(tjGetErrorStr());

	bailif0(cls=(*env)->GetObjectClass(env, obj));
	bailif0(fid=(*env)->GetFieldID(env, cls, "handle", "J"));
	(*env)->SetLongField(env, obj, fid, (size_t)handle);

	bailout:
	return;
}

JNIEXPORT jint JNICALL TJCompressor_compress
	(JNIEnv *env, jobject obj, jarray src, jint srcElementSize, jint x, jint y,
		jint width, jint pitch, jint height, jint pf, jbyteArray dst,
		jint jpegSubsamp, jint jpegQual, jint flags)
{
	tjhandle handle=0;
	unsigned long jpegSize=0;
	jsize arraySize=0, actualPitch;
	unsigned char *srcBuf=NULL, *jpegBuf=NULL;

	gethandle();

	if(pf<0 || pf>=org_libjpegturbo_turbojpeg_TJ_NUMPF || width<1 || height<1
		|| pitch<0)
		_throw("Invalid argument in compress()");
	if(org_libjpegturbo_turbojpeg_TJ_NUMPF!=TJ_NUMPF)
		_throw("Mismatch between Java and C API");

	actualPitch=(pitch==0)? width*tjPixelSize[pf]:pitch;
	arraySize=(y+height-1)*actualPitch + (x+width)*tjPixelSize[pf];
	if((*env)->GetArrayLength(env, src)*srcElementSize<arraySize)
		_throw("Source buffer is not large enough");
	jpegSize=tjBufSize(width, height, jpegSubsamp);
	if((*env)->GetArrayLength(env, dst)<(jsize)jpegSize)
		_throw("Destination buffer is not large enough");

	bailif0(srcBuf=(*env)->GetPrimitiveArrayCritical(env, src, 0));
	bailif0(jpegBuf=(*env)->GetPrimitiveArrayCritical(env, dst, 0));

	if(tjCompress2(handle, &srcBuf[y*actualPitch + x*tjPixelSize[pf]], width,
		pitch, height, pf, &jpegBuf, &jpegSize, jpegSubsamp, jpegQual,
		flags|TJFLAG_NOREALLOC)==-1)
		_throw(tjGetErrorStr());

	bailout:
	if(jpegBuf) (*env)->ReleasePrimitiveArrayCritical(env, dst, jpegBuf, 0);
	if(srcBuf) (*env)->ReleasePrimitiveArrayCritical(env, src, srcBuf, 0);
	return (jint)jpegSize;
}

/* TurboJPEG 1.3.x: TJCompressor::compress() byte source */
JNIEXPORT jint JNICALL Java_org_libjpegturbo_turbojpeg_TJCompressor_compress___3BIIIIII_3BIII
	(JNIEnv *env, jobject obj, jbyteArray src, jint x, jint y, jint width,
		jint pitch, jint height, jint pf, jbyteArray dst, jint jpegSubsamp,
		jint jpegQual, jint flags)
{
	return TJCompressor_compress(env, obj, src, 1, x, y, width, pitch, height,
		pf, dst, jpegSubsamp, jpegQual, flags);
}

/* TurboJPEG 1.2.x: TJCompressor::compress() byte source */
JNIEXPORT jint JNICALL Java_org_libjpegturbo_turbojpeg_TJCompressor_compress___3BIIII_3BIII
	(JNIEnv *env, jobject obj, jbyteArray src, jint width, jint pitch,
		jint height, jint pf, jbyteArray dst, jint jpegSubsamp, jint jpegQual,
		jint flags)
{
	return TJCompressor_compress(env, obj, src, 1, 0, 0, width, pitch, height,
		pf, dst, jpegSubsamp, jpegQual, flags);
}

/* TurboJPEG 1.3.x: TJCompressor::compress() int source */
JNIEXPORT jint JNICALL Java_org_libjpegturbo_turbojpeg_TJCompressor_compress___3IIIIIII_3BIII
	(JNIEnv *env, jobject obj, jintArray src, jint x, jint y, jint width,
		jint stride, jint height, jint pf, jbyteArray dst, jint jpegSubsamp,
		jint jpegQual, jint flags)
{
	if(pf<0 || pf>=org_libjpegturbo_turbojpeg_TJ_NUMPF)
<<<<<<< HEAD
		_throw("Invalid argument in compress()");
	if(tjPixelSize[pf]!=sizeof(jint))
		_throw("Pixel format must be 32-bit when compressing from an integer buffer.");

	return TJCompressor_compress(env, obj, src, sizeof(jint), x, y, width,
		stride*sizeof(jint), height, pf, dst, jpegSubsamp, jpegQual, flags);

	bailout:
	return 0;
}

/* TurboJPEG 1.2.x: TJCompressor::compress() int source */
JNIEXPORT jint JNICALL Java_org_libjpegturbo_turbojpeg_TJCompressor_compress___3IIIII_3BIII
	(JNIEnv *env, jobject obj, jintArray src, jint width, jint stride,
		jint height, jint pf, jbyteArray dst, jint jpegSubsamp, jint jpegQual,
		jint flags)
{
	if(pf<0 || pf>=org_libjpegturbo_turbojpeg_TJ_NUMPF)
=======
>>>>>>> b7c8c86d
		_throw("Invalid argument in compress()");
	if(tjPixelSize[pf]!=sizeof(jint))
		_throw("Pixel format must be 32-bit when compressing from an integer buffer.");

<<<<<<< HEAD
	return TJCompressor_compress(env, obj, src, sizeof(jint), 0, 0, width,
		stride*sizeof(jint), height, pf, dst, jpegSubsamp, jpegQual, flags);

	bailout:
	return 0;
}

/* TurboJPEG 1.4.x: TJCompressor::compressFromYUV() */
JNIEXPORT jint JNICALL Java_org_libjpegturbo_turbojpeg_TJCompressor_compressFromYUV___3BIIII_3BII
	(JNIEnv *env, jobject obj, jbyteArray src, jint width, jint pad, jint height,
		jint subsamp, jbyteArray dst, jint jpegQual, jint flags)
{
	tjhandle handle=0;
	unsigned long jpegSize=0;
	jsize arraySize=0;
	unsigned char *srcBuf=NULL, *jpegBuf=NULL;

	gethandle();

	arraySize=tjBufSizeYUV2(width, pad, height, subsamp);
	if((*env)->GetArrayLength(env, src)<arraySize)
		_throw("Source buffer is not large enough");
	jpegSize=tjBufSize(width, height, subsamp);
	if((*env)->GetArrayLength(env, dst)<(jsize)jpegSize)
		_throw("Destination buffer is not large enough");

	bailif0(srcBuf=(*env)->GetPrimitiveArrayCritical(env, src, 0));
	bailif0(jpegBuf=(*env)->GetPrimitiveArrayCritical(env, dst, 0));

	if(tjCompressFromYUV(handle, srcBuf, width, pad, height, subsamp, &jpegBuf,
		&jpegSize, jpegQual, flags|TJFLAG_NOREALLOC)==-1)
		_throw(tjGetErrorStr());
=======
	return TJCompressor_compress(env, obj, src, sizeof(jint), x, y, width,
		stride*sizeof(jint), height, pf, dst, jpegSubsamp, jpegQual, flags);
>>>>>>> b7c8c86d

	bailout:
	return 0;
}

<<<<<<< HEAD
JNIEXPORT void JNICALL TJCompressor_encodeYUV
	(JNIEnv *env, jobject obj, jarray src, jint srcElementSize, jint x, jint y,
		jint width, jint pitch, jint height, jint pf, jbyteArray dst, jint pad,
		jint subsamp, jint flags)
=======
/* TurboJPEG 1.2.x: TJCompressor::compress() int source */
JNIEXPORT jint JNICALL Java_org_libjpegturbo_turbojpeg_TJCompressor_compress___3IIIII_3BIII
	(JNIEnv *env, jobject obj, jintArray src, jint width, jint stride,
		jint height, jint pf, jbyteArray dst, jint jpegSubsamp, jint jpegQual,
		jint flags)
{
	if(pf<0 || pf>=org_libjpegturbo_turbojpeg_TJ_NUMPF)
		_throw("Invalid argument in compress()");
	if(tjPixelSize[pf]!=sizeof(jint))
		_throw("Pixel format must be 32-bit when compressing from an integer buffer.");

	return TJCompressor_compress(env, obj, src, sizeof(jint), 0, 0, width,
		stride*sizeof(jint), height, pf, dst, jpegSubsamp, jpegQual, flags);

	bailout:
	return 0;
}

JNIEXPORT void JNICALL TJCompressor_encodeYUV
	(JNIEnv *env, jobject obj, jarray src, jint srcElementSize, jint width,
		jint pitch, jint height, jint pf, jbyteArray dst, jint subsamp, jint flags)
>>>>>>> b7c8c86d
{
	tjhandle handle=0;
	jsize arraySize=0, actualPitch, yuvSize;
	unsigned char *srcBuf=NULL, *dstBuf=NULL;

	gethandle();

	if(pf<0 || pf>=org_libjpegturbo_turbojpeg_TJ_NUMPF || width<1 || height<1
		|| pitch<0)
		_throw("Invalid argument in encodeYUV()");
	if(org_libjpegturbo_turbojpeg_TJ_NUMPF!=TJ_NUMPF)
		_throw("Mismatch between Java and C API");

<<<<<<< HEAD
	actualPitch=(pitch==0)? width*tjPixelSize[pf]:pitch;
	arraySize=(y+height-1)*actualPitch + (x+width)*tjPixelSize[pf];
=======
	arraySize=(pitch==0)? width*tjPixelSize[pf]*height:pitch*height;
>>>>>>> b7c8c86d
	if((*env)->GetArrayLength(env, src)*srcElementSize<arraySize)
		_throw("Source buffer is not large enough");
	yuvSize=(jsize)tjBufSizeYUV2(width, pad, height, subsamp);
	if(yuvSize==(unsigned long)-1)
		_throw(tjGetErrorStr());
	if((*env)->GetArrayLength(env, dst)<yuvSize)
		_throw("Destination buffer is not large enough");

	bailif0(srcBuf=(*env)->GetPrimitiveArrayCritical(env, src, 0));
	bailif0(dstBuf=(*env)->GetPrimitiveArrayCritical(env, dst, 0));

<<<<<<< HEAD
	if(tjEncodeYUV3(handle, &srcBuf[y*actualPitch + x*tjPixelSize[pf]], width,
		pitch, height, pf, dstBuf, pad, subsamp, flags)==-1)
=======
	if(tjEncodeYUV2(handle, srcBuf, width, pitch, height, pf, dstBuf, subsamp,
		flags)==-1)
>>>>>>> b7c8c86d
		_throw(tjGetErrorStr());

	bailout:
	if(dstBuf) (*env)->ReleasePrimitiveArrayCritical(env, dst, dstBuf, 0);
	if(srcBuf) (*env)->ReleasePrimitiveArrayCritical(env, src, srcBuf, 0);
	return;
}

<<<<<<< HEAD
/* TurboJPEG 1.4.x: TJCompressor::encodeYUV() byte source */
JNIEXPORT void JNICALL Java_org_libjpegturbo_turbojpeg_TJCompressor_encodeYUV___3BIIIIII_3BIII
	(JNIEnv *env, jobject obj, jbyteArray src, jint x, jint y, jint width,
		jint pitch, jint height, jint pf, jbyteArray dst, jint pad, jint subsamp,
		jint flags)
{
	TJCompressor_encodeYUV(env, obj, src, 1, x, y, width, pitch, height, pf, dst,
		pad, subsamp, flags);
}

/* TurboJPEG 1.2.x: TJCompressor::encodeYUV() byte source */
JNIEXPORT void JNICALL Java_org_libjpegturbo_turbojpeg_TJCompressor_encodeYUV___3BIIII_3BII
	(JNIEnv *env, jobject obj, jbyteArray src, jint width, jint pitch,
		jint height, jint pf, jbyteArray dst, jint subsamp, jint flags)
{
	TJCompressor_encodeYUV(env, obj, src, 1, 0, 0, width, pitch, height, pf, dst,
		4, subsamp, flags);
}

/* TurboJPEG 1.4.x: TJCompressor::encodeYUV() int source */
JNIEXPORT void JNICALL Java_org_libjpegturbo_turbojpeg_TJCompressor_encodeYUV___3IIIIIII_3BIII
	(JNIEnv *env, jobject obj, jintArray src, jint x, jint y, jint width,
		jint stride, jint height, jint pf, jbyteArray dst, jint pad, jint subsamp,
		jint flags)
{
=======
/* TurboJPEG 1.2.x: TJCompressor::encodeYUV() byte source */
JNIEXPORT void JNICALL Java_org_libjpegturbo_turbojpeg_TJCompressor_encodeYUV___3BIIII_3BII
	(JNIEnv *env, jobject obj, jbyteArray src, jint width, jint pitch,
		jint height, jint pf, jbyteArray dst, jint subsamp, jint flags)
{
	TJCompressor_encodeYUV(env, obj, src, 1, width, pitch, height, pf, dst,
		subsamp, flags);
}

/* TurboJPEG 1.2.x: TJCompressor::encodeYUV() int source */
JNIEXPORT void JNICALL Java_org_libjpegturbo_turbojpeg_TJCompressor_encodeYUV___3IIIII_3BII
	(JNIEnv *env, jobject obj, jintArray src, jint width, jint stride,
		jint height, jint pf, jbyteArray dst, jint subsamp, jint flags)
{
>>>>>>> b7c8c86d
	if(pf<0 || pf>=org_libjpegturbo_turbojpeg_TJ_NUMPF)
		_throw("Invalid argument in encodeYUV()");
	if(tjPixelSize[pf]!=sizeof(jint))
		_throw("Pixel format must be 32-bit when encoding from an integer buffer.");

<<<<<<< HEAD
	TJCompressor_encodeYUV(env, obj, src, sizeof(jint), x, y, width,
		stride*sizeof(jint), height, pf, dst, pad, subsamp, flags);

	bailout:
	return;
}

/* TurboJPEG 1.2.x: TJCompressor::encodeYUV() int source */
JNIEXPORT void JNICALL Java_org_libjpegturbo_turbojpeg_TJCompressor_encodeYUV___3IIIII_3BII
	(JNIEnv *env, jobject obj, jintArray src, jint width, jint stride,
		jint height, jint pf, jbyteArray dst, jint subsamp, jint flags)
{
	if(pf<0 || pf>=org_libjpegturbo_turbojpeg_TJ_NUMPF)
		_throw("Invalid argument in encodeYUV()");
	if(tjPixelSize[pf]!=sizeof(jint))
		_throw("Pixel format must be 32-bit when encoding from an integer buffer.");

	TJCompressor_encodeYUV(env, obj, src, sizeof(jint), 0, 0, width,
		stride*sizeof(jint), height, pf, dst, 4, subsamp, flags);
=======
	TJCompressor_encodeYUV(env, obj, src, sizeof(jint), width,
		stride*sizeof(jint), height, pf, dst, subsamp, flags);
>>>>>>> b7c8c86d

	bailout:
	return;
}

/* TurboJPEG 1.2.x: TJCompressor::destroy() */
JNIEXPORT void JNICALL Java_org_libjpegturbo_turbojpeg_TJCompressor_destroy
	(JNIEnv *env, jobject obj)
{
	tjhandle handle=0;

	gethandle();

	if(tjDestroy(handle)==-1) _throw(tjGetErrorStr());
	(*env)->SetLongField(env, obj, _fid, 0);

	bailout:
	return;
}

/* TurboJPEG 1.2.x: TJDecompressor::init() */
JNIEXPORT void JNICALL Java_org_libjpegturbo_turbojpeg_TJDecompressor_init
	(JNIEnv *env, jobject obj)
{
	jclass cls;
	jfieldID fid;
	tjhandle handle;

	if((handle=tjInitDecompress())==NULL) _throw(tjGetErrorStr());

	bailif0(cls=(*env)->GetObjectClass(env, obj));
	bailif0(fid=(*env)->GetFieldID(env, cls, "handle", "J"));
	(*env)->SetLongField(env, obj, fid, (size_t)handle);

	bailout:
	return;
}

/* TurboJPEG 1.2.x: TJDecompressor::getScalingFactors() */
JNIEXPORT jobjectArray JNICALL Java_org_libjpegturbo_turbojpeg_TJ_getScalingFactors
	(JNIEnv *env, jclass cls)
{
	jclass sfcls=NULL;  jfieldID fid=0;
	tjscalingfactor *sf=NULL;  int n=0, i;
	jobject sfobj=NULL;
	jobjectArray sfjava=NULL;

	if((sf=tjGetScalingFactors(&n))==NULL || n==0)
		_throw(tjGetErrorStr());

	bailif0(sfcls=(*env)->FindClass(env, "org/libjpegturbo/turbojpeg/TJScalingFactor"));
	bailif0(sfjava=(jobjectArray)(*env)->NewObjectArray(env, n, sfcls, 0));

	for(i=0; i<n; i++)
	{
		bailif0(sfobj=(*env)->AllocObject(env, sfcls));
		bailif0(fid=(*env)->GetFieldID(env, sfcls, "num", "I"));
		(*env)->SetIntField(env, sfobj, fid, sf[i].num);
		bailif0(fid=(*env)->GetFieldID(env, sfcls, "denom", "I"));
		(*env)->SetIntField(env, sfobj, fid, sf[i].denom);
		(*env)->SetObjectArrayElement(env, sfjava, i, sfobj);
	}

	bailout:
	return sfjava;
}

/* TurboJPEG 1.2.x: TJDecompressor::decompressHeader() */
JNIEXPORT void JNICALL Java_org_libjpegturbo_turbojpeg_TJDecompressor_decompressHeader
	(JNIEnv *env, jobject obj, jbyteArray src, jint jpegSize)
{
	tjhandle handle=0;
	unsigned char *jpegBuf=NULL;
	int width=0, height=0, jpegSubsamp=-1, jpegColorspace=-1;

	gethandle();

	if((*env)->GetArrayLength(env, src)<jpegSize)
		_throw("Source buffer is not large enough");

	bailif0(jpegBuf=(*env)->GetPrimitiveArrayCritical(env, src, 0));

<<<<<<< HEAD
	if(tjDecompressHeader3(handle, jpegBuf, (unsigned long)jpegSize,
		&width, &height, &jpegSubsamp, &jpegColorspace)==-1)
=======
	if(tjDecompressHeader2(handle, jpegBuf, (unsigned long)jpegSize,
		&width, &height, &jpegSubsamp)==-1)
>>>>>>> b7c8c86d
		_throw(tjGetErrorStr());

	(*env)->ReleasePrimitiveArrayCritical(env, src, jpegBuf, 0);  jpegBuf=NULL;

	bailif0(_fid=(*env)->GetFieldID(env, _cls, "jpegSubsamp", "I"));
	(*env)->SetIntField(env, obj, _fid, jpegSubsamp);
	if((_fid=(*env)->GetFieldID(env, _cls, "jpegColorspace", "I"))==0)
		(*env)->ExceptionClear(env);
	else
		(*env)->SetIntField(env, obj, _fid, jpegColorspace);
	bailif0(_fid=(*env)->GetFieldID(env, _cls, "jpegWidth", "I"));
	(*env)->SetIntField(env, obj, _fid, width);
	bailif0(_fid=(*env)->GetFieldID(env, _cls, "jpegHeight", "I"));
	(*env)->SetIntField(env, obj, _fid, height);

	bailout:
	if(jpegBuf) (*env)->ReleasePrimitiveArrayCritical(env, src, jpegBuf, 0);
	return;
}

JNIEXPORT void JNICALL TJDecompressor_decompress
	(JNIEnv *env, jobject obj, jbyteArray src, jint jpegSize, jarray dst,
		jint dstElementSize, jint x, jint y, jint width, jint pitch, jint height,
		jint pf, jint flags)
{
	tjhandle handle=0;
	jsize arraySize=0, actualPitch;
	unsigned char *jpegBuf=NULL, *dstBuf=NULL;

	gethandle();

	if(pf<0 || pf>=org_libjpegturbo_turbojpeg_TJ_NUMPF)
		_throw("Invalid argument in decompress()");
	if(org_libjpegturbo_turbojpeg_TJ_NUMPF!=TJ_NUMPF)
		_throw("Mismatch between Java and C API");

	if((*env)->GetArrayLength(env, src)<jpegSize)
		_throw("Source buffer is not large enough");
	actualPitch=(pitch==0)? width*tjPixelSize[pf]:pitch;
	arraySize=(y+height-1)*actualPitch + (x+width)*tjPixelSize[pf];
	if((*env)->GetArrayLength(env, dst)*dstElementSize<arraySize)
		_throw("Destination buffer is not large enough");

	bailif0(jpegBuf=(*env)->GetPrimitiveArrayCritical(env, src, 0));
	bailif0(dstBuf=(*env)->GetPrimitiveArrayCritical(env, dst, 0));

	if(tjDecompress2(handle, jpegBuf, (unsigned long)jpegSize,
		&dstBuf[y*actualPitch + x*tjPixelSize[pf]], width, pitch, height, pf,
		flags)==-1)
		_throw(tjGetErrorStr());

	bailout:
	if(dstBuf) (*env)->ReleasePrimitiveArrayCritical(env, dst, dstBuf, 0);
	if(jpegBuf) (*env)->ReleasePrimitiveArrayCritical(env, src, jpegBuf, 0);
	return;
}

/* TurboJPEG 1.3.x: TJDecompressor::decompress() byte destination */
JNIEXPORT void JNICALL Java_org_libjpegturbo_turbojpeg_TJDecompressor_decompress___3BI_3BIIIIIII
	(JNIEnv *env, jobject obj, jbyteArray src, jint jpegSize, jbyteArray dst,
		jint x, jint y, jint width, jint pitch, jint height, jint pf, jint flags)
{
	TJDecompressor_decompress(env, obj, src, jpegSize, dst, 1, x, y, width,
		pitch, height, pf, flags);
}

/* TurboJPEG 1.2.x: TJDecompressor::decompress() byte destination */
JNIEXPORT void JNICALL Java_org_libjpegturbo_turbojpeg_TJDecompressor_decompress___3BI_3BIIIII
	(JNIEnv *env, jobject obj, jbyteArray src, jint jpegSize, jbyteArray dst,
		jint width, jint pitch, jint height, jint pf, jint flags)
{
	TJDecompressor_decompress(env, obj, src, jpegSize, dst, 1, 0, 0, width,
		pitch, height, pf, flags);
}

/* TurboJPEG 1.3.x: TJDecompressor::decompress() int destination */
JNIEXPORT void JNICALL Java_org_libjpegturbo_turbojpeg_TJDecompressor_decompress___3BI_3IIIIIIII
	(JNIEnv *env, jobject obj, jbyteArray src, jint jpegSize, jintArray dst,
		jint x, jint y, jint width, jint stride, jint height, jint pf, jint flags)
{
	if(pf<0 || pf>=org_libjpegturbo_turbojpeg_TJ_NUMPF)
		_throw("Invalid argument in decompress()");
	if(tjPixelSize[pf]!=sizeof(jint))
		_throw("Pixel format must be 32-bit when decompressing to an integer buffer.");

	TJDecompressor_decompress(env, obj, src, jpegSize, dst, sizeof(jint), x, y,
		width, stride*sizeof(jint), height, pf, flags);

	bailout:
	return;
}

/* TurboJPEG 1.2.x: TJDecompressor::decompress() int destination */
JNIEXPORT void JNICALL Java_org_libjpegturbo_turbojpeg_TJDecompressor_decompress___3BI_3IIIIII
	(JNIEnv *env, jobject obj, jbyteArray src, jint jpegSize, jintArray dst,
		jint width, jint stride, jint height, jint pf, jint flags)
{
	if(pf<0 || pf>=org_libjpegturbo_turbojpeg_TJ_NUMPF)
		_throw("Invalid argument in decompress()");
	if(tjPixelSize[pf]!=sizeof(jint))
		_throw("Pixel format must be 32-bit when decompressing to an integer buffer.");

	TJDecompressor_decompress(env, obj, src, jpegSize, dst, sizeof(jint), 0, 0,
		width, stride*sizeof(jint), height, pf, flags);

	bailout:
	return;

}

<<<<<<< HEAD
/* TurboJPEG 1.4.x: TJDecompressor::decompressToYUV() */
JNIEXPORT void JNICALL Java_org_libjpegturbo_turbojpeg_TJDecompressor_decompressToYUV___3BI_3BIIII
=======
/* TurboJPEG 1.2.x: TJDecompressor::decompressToYUV() */
JNIEXPORT void JNICALL Java_org_libjpegturbo_turbojpeg_TJDecompressor_decompressToYUV
>>>>>>> b7c8c86d
	(JNIEnv *env, jobject obj, jbyteArray src, jint jpegSize, jbyteArray dst,
		jint desiredWidth, jint pad, jint desiredHeight, jint flags)
{
	tjhandle handle=0;
	unsigned char *jpegBuf=NULL, *dstBuf=NULL;
	int jpegSubsamp=-1, jpegWidth=0, jpegHeight=0;
	jsize yuvSize;

	gethandle();

	if((*env)->GetArrayLength(env, src)<jpegSize)
		_throw("Source buffer is not large enough");
	bailif0(_fid=(*env)->GetFieldID(env, _cls, "jpegSubsamp", "I"));
	jpegSubsamp=(int)(*env)->GetIntField(env, obj, _fid);
	bailif0(_fid=(*env)->GetFieldID(env, _cls, "jpegWidth", "I"));
	jpegWidth=(int)(*env)->GetIntField(env, obj, _fid);
	bailif0(_fid=(*env)->GetFieldID(env, _cls, "jpegHeight", "I"));
	jpegHeight=(int)(*env)->GetIntField(env, obj, _fid);

	yuvSize=(jsize)tjBufSizeYUV2(desiredWidth==0? jpegWidth:desiredWidth,
		pad, desiredHeight==0? jpegHeight:desiredHeight, jpegSubsamp);
	if(yuvSize==(unsigned long)-1)
		_throw(tjGetErrorStr());
	if((*env)->GetArrayLength(env, dst)<yuvSize)
		_throw("Destination buffer is not large enough");
	bailif0(jpegBuf=(*env)->GetPrimitiveArrayCritical(env, src, 0));
	bailif0(dstBuf=(*env)->GetPrimitiveArrayCritical(env, dst, 0));

<<<<<<< HEAD
	if(tjDecompressToYUV2(handle, jpegBuf, (unsigned long)jpegSize, dstBuf,
		desiredWidth, pad, desiredHeight, flags)==-1)
=======
	if(tjDecompressToYUV(handle, jpegBuf, (unsigned long)jpegSize, dstBuf,
		flags)==-1)
>>>>>>> b7c8c86d
		_throw(tjGetErrorStr());

	bailout:
	if(dstBuf) (*env)->ReleasePrimitiveArrayCritical(env, dst, dstBuf, 0);
	if(jpegBuf) (*env)->ReleasePrimitiveArrayCritical(env, src, jpegBuf, 0);
	return;
}

<<<<<<< HEAD
/* TurboJPEG 1.2.x: TJDecompressor::decompressToYUV() */
JNIEXPORT void JNICALL Java_org_libjpegturbo_turbojpeg_TJDecompressor_decompressToYUV___3BI_3BI
	(JNIEnv *env, jobject obj, jbyteArray src, jint jpegSize, jbyteArray dst,
		jint flags)
{
	Java_org_libjpegturbo_turbojpeg_TJDecompressor_decompressToYUV___3BI_3BIIII(
		env, obj, src, jpegSize, dst, 0, 4, 0, flags);
}

JNIEXPORT void JNICALL TJDecompressor_decodeYUV
	(JNIEnv *env, jobject obj, jbyteArray src, jint pad, jint subsamp,
		jarray dst, jint dstElementSize, jint x, jint y, jint width, jint pitch,
		jint height, jint pf, jint flags)
{
	tjhandle handle=0;
	jsize arraySize=0, actualPitch;
	unsigned char *srcBuf=NULL, *dstBuf=NULL;

	gethandle();

	if(pf<0 || pf>=org_libjpegturbo_turbojpeg_TJ_NUMPF)
		_throw("Invalid argument in decodeYUV()");
	if(org_libjpegturbo_turbojpeg_TJ_NUMPF!=TJ_NUMPF)
		_throw("Mismatch between Java and C API");

	arraySize=tjBufSizeYUV2(width, pad, height, subsamp);
	if((*env)->GetArrayLength(env, src)<arraySize)
		_throw("Source buffer is not large enough");
	actualPitch=(pitch==0)? width*tjPixelSize[pf]:pitch;
	arraySize=(y+height-1)*actualPitch + (x+width)*tjPixelSize[pf];
	if((*env)->GetArrayLength(env, dst)*dstElementSize<arraySize)
		_throw("Destination buffer is not large enough");

	bailif0(srcBuf=(*env)->GetPrimitiveArrayCritical(env, src, 0));
	bailif0(dstBuf=(*env)->GetPrimitiveArrayCritical(env, dst, 0));

	if(tjDecodeYUV(handle, srcBuf, pad, subsamp,
		&dstBuf[y*actualPitch + x*tjPixelSize[pf]], width, pitch, height, pf,
		flags)==-1)
		_throw(tjGetErrorStr());

	bailout:
	if(dstBuf) (*env)->ReleasePrimitiveArrayCritical(env, dst, dstBuf, 0);
	if(srcBuf) (*env)->ReleasePrimitiveArrayCritical(env, src, srcBuf, 0);
	return;
}

/* TurboJPEG 1.4.x: TJDecompressor::decodeYUV() byte destination */
JNIEXPORT void JNICALL Java_org_libjpegturbo_turbojpeg_TJDecompressor_decodeYUV___3BII_3BIIIIIII
	(JNIEnv *env, jobject obj, jbyteArray src, jint pad, jint subsamp,
		jbyteArray dst, jint x, jint y, jint width, jint pitch, jint height,
		jint pf, jint flags)
{
	TJDecompressor_decodeYUV(env, obj, src, pad, subsamp, dst, 1, x, y, width,
		pitch, height, pf, flags);
}

/* TurboJPEG 1.4.x: TJDecompressor::decodeYUV() int destination */
JNIEXPORT void JNICALL Java_org_libjpegturbo_turbojpeg_TJDecompressor_decodeYUV___3BII_3IIIIIIII
	(JNIEnv *env, jobject obj, jbyteArray src, jint pad, jint subsamp,
		jintArray dst, jint x, jint y, jint width, jint stride, jint height,
		jint pf, jint flags)
{
	if(pf<0 || pf>=org_libjpegturbo_turbojpeg_TJ_NUMPF)
		_throw("Invalid argument in decodeYUV()");
	if(tjPixelSize[pf]!=sizeof(jint))
		_throw("Pixel format must be 32-bit when decoding to an integer buffer.");

	TJDecompressor_decodeYUV(env, obj, src, pad, subsamp, dst, sizeof(jint), x,
		y, width, stride*sizeof(jint), height, pf, flags);

	bailout:
	return;
}

=======
>>>>>>> b7c8c86d
/* TurboJPEG 1.2.x: TJTransformer::init() */
JNIEXPORT void JNICALL Java_org_libjpegturbo_turbojpeg_TJTransformer_init
	(JNIEnv *env, jobject obj)
{
	jclass cls;
	jfieldID fid;
	tjhandle handle;

	if((handle=tjInitTransform())==NULL) _throw(tjGetErrorStr());

	bailif0(cls=(*env)->GetObjectClass(env, obj));
	bailif0(fid=(*env)->GetFieldID(env, cls, "handle", "J"));
	(*env)->SetLongField(env, obj, fid, (size_t)handle);

	bailout:
	return;
}

typedef struct _JNICustomFilterParams
{
	JNIEnv *env;
	jobject tobj;
	jobject cfobj;
} JNICustomFilterParams;

static int JNICustomFilter(short *coeffs, tjregion arrayRegion,
	tjregion planeRegion, int componentIndex, int transformIndex,
	tjtransform *transform)
{
	JNICustomFilterParams *params=(JNICustomFilterParams *)transform->data;
	JNIEnv *env=params->env;
	jobject tobj=params->tobj, cfobj=params->cfobj;
	jobject arrayRegionObj, planeRegionObj, bufobj, borobj;
	jclass cls;  jmethodID mid;  jfieldID fid;

	bailif0(bufobj=(*env)->NewDirectByteBuffer(env, coeffs,
		sizeof(short)*arrayRegion.w*arrayRegion.h));
	bailif0(cls=(*env)->FindClass(env, "java/nio/ByteOrder"));
	bailif0(mid=(*env)->GetStaticMethodID(env, cls, "nativeOrder",
		"()Ljava/nio/ByteOrder;"));
	bailif0(borobj=(*env)->CallStaticObjectMethod(env, cls, mid));
	bailif0(cls=(*env)->GetObjectClass(env, bufobj));
	bailif0(mid=(*env)->GetMethodID(env, cls, "order",
		"(Ljava/nio/ByteOrder;)Ljava/nio/ByteBuffer;"));
	(*env)->CallObjectMethod(env, bufobj, mid, borobj);
	bailif0(mid=(*env)->GetMethodID(env, cls, "asShortBuffer",
		"()Ljava/nio/ShortBuffer;"));
	bailif0(bufobj=(*env)->CallObjectMethod(env, bufobj, mid));

	bailif0(cls=(*env)->FindClass(env, "java/awt/Rectangle"));
	bailif0(arrayRegionObj=(*env)->AllocObject(env, cls));
	bailif0(fid=(*env)->GetFieldID(env, cls, "x", "I"));
	(*env)->SetIntField(env, arrayRegionObj, fid, arrayRegion.x);
	bailif0(fid=(*env)->GetFieldID(env, cls, "y", "I"));
	(*env)->SetIntField(env, arrayRegionObj, fid, arrayRegion.y);
	bailif0(fid=(*env)->GetFieldID(env, cls, "width", "I"));
	(*env)->SetIntField(env, arrayRegionObj, fid, arrayRegion.w);
	bailif0(fid=(*env)->GetFieldID(env, cls, "height", "I"));
	(*env)->SetIntField(env, arrayRegionObj, fid, arrayRegion.h);

	bailif0(planeRegionObj=(*env)->AllocObject(env, cls));
	bailif0(fid=(*env)->GetFieldID(env, cls, "x", "I"));
	(*env)->SetIntField(env, planeRegionObj, fid, planeRegion.x);
	bailif0(fid=(*env)->GetFieldID(env, cls, "y", "I"));
	(*env)->SetIntField(env, planeRegionObj, fid, planeRegion.y);
	bailif0(fid=(*env)->GetFieldID(env, cls, "width", "I"));
	(*env)->SetIntField(env, planeRegionObj, fid, planeRegion.w);
	bailif0(fid=(*env)->GetFieldID(env, cls, "height", "I"));
	(*env)->SetIntField(env, planeRegionObj, fid, planeRegion.h);

	bailif0(cls=(*env)->GetObjectClass(env, cfobj));
	bailif0(mid=(*env)->GetMethodID(env, cls, "customFilter",
		"(Ljava/nio/ShortBuffer;Ljava/awt/Rectangle;Ljava/awt/Rectangle;IILorg/libjpegturbo/turbojpeg/TJTransform;)V"));
	(*env)->CallVoidMethod(env, cfobj, mid, bufobj, arrayRegionObj,
		planeRegionObj, componentIndex, transformIndex, tobj);

	return 0;

	bailout:
	return -1;
}

/* TurboJPEG 1.2.x: TJTransformer::transform() */
JNIEXPORT jintArray JNICALL Java_org_libjpegturbo_turbojpeg_TJTransformer_transform
	(JNIEnv *env, jobject obj, jbyteArray jsrcBuf, jint jpegSize,
		jobjectArray dstobjs, jobjectArray tobjs, jint flags)
{
	tjhandle handle=0;  int i;
	unsigned char *jpegBuf=NULL, **dstBufs=NULL;  jsize n=0;
	unsigned long *dstSizes=NULL;  tjtransform *t=NULL;
	jbyteArray *jdstBufs=NULL;
	int jpegWidth=0, jpegHeight=0, jpegSubsamp;
	jintArray jdstSizes=0;  jint *dstSizesi=NULL;
	JNICustomFilterParams *params=NULL;

	gethandle();

	if((*env)->GetArrayLength(env, jsrcBuf)<jpegSize)
		_throw("Source buffer is not large enough");
	bailif0(_fid=(*env)->GetFieldID(env, _cls, "jpegWidth", "I"));
	jpegWidth=(int)(*env)->GetIntField(env, obj, _fid);
	bailif0(_fid=(*env)->GetFieldID(env, _cls, "jpegHeight", "I"));
	jpegHeight=(int)(*env)->GetIntField(env, obj, _fid);
	bailif0(_fid=(*env)->GetFieldID(env, _cls, "jpegSubsamp", "I"));
	jpegSubsamp=(int)(*env)->GetIntField(env, obj, _fid);

	n=(*env)->GetArrayLength(env, dstobjs);
	if(n!=(*env)->GetArrayLength(env, tobjs))
		_throw("Mismatch between size of transforms array and destination buffers array");

	if((dstBufs=(unsigned char **)malloc(sizeof(unsigned char *)*n))==NULL)
		_throw("Memory allocation failure");
	if((jdstBufs=(jbyteArray *)malloc(sizeof(jbyteArray)*n))==NULL)
		_throw("Memory allocation failure");
	if((dstSizes=(unsigned long *)malloc(sizeof(unsigned long)*n))==NULL)
		_throw("Memory allocation failure");
	if((t=(tjtransform *)malloc(sizeof(tjtransform)*n))==NULL)
		_throw("Memory allocation failure");
	if((params=(JNICustomFilterParams *)malloc(sizeof(JNICustomFilterParams)*n))
		==NULL)
		_throw("Memory allocation failure");
	for(i=0; i<n; i++)
	{
		dstBufs[i]=NULL;  jdstBufs[i]=NULL;  dstSizes[i]=0;
		memset(&t[i], 0, sizeof(tjtransform));
		memset(&params[i], 0, sizeof(JNICustomFilterParams));
	}

	for(i=0; i<n; i++)
	{
		jobject tobj, cfobj;

		bailif0(tobj=(*env)->GetObjectArrayElement(env, tobjs, i));
		bailif0(_cls=(*env)->GetObjectClass(env, tobj));
		bailif0(_fid=(*env)->GetFieldID(env, _cls, "op", "I"));
		t[i].op=(*env)->GetIntField(env, tobj, _fid);
		bailif0(_fid=(*env)->GetFieldID(env, _cls, "options", "I"));
		t[i].options=(*env)->GetIntField(env, tobj, _fid);
		bailif0(_fid=(*env)->GetFieldID(env, _cls, "x", "I"));
		t[i].r.x=(*env)->GetIntField(env, tobj, _fid);
		bailif0(_fid=(*env)->GetFieldID(env, _cls, "y", "I"));
		t[i].r.y=(*env)->GetIntField(env, tobj, _fid);
		bailif0(_fid=(*env)->GetFieldID(env, _cls, "width", "I"));
		t[i].r.w=(*env)->GetIntField(env, tobj, _fid);
		bailif0(_fid=(*env)->GetFieldID(env, _cls, "height", "I"));
		t[i].r.h=(*env)->GetIntField(env, tobj, _fid);

		bailif0(_fid=(*env)->GetFieldID(env, _cls, "cf",
			"Lorg/libjpegturbo/turbojpeg/TJCustomFilter;"));
		cfobj=(*env)->GetObjectField(env, tobj, _fid);
		if(cfobj)
		{
			params[i].env=env;
			params[i].tobj=tobj;
			params[i].cfobj=cfobj;
			t[i].customFilter=JNICustomFilter;
			t[i].data=(void *)&params[i];
		}
	}

	for(i=0; i<n; i++)
	{
		int w=jpegWidth, h=jpegHeight;
		if(t[i].r.w!=0) w=t[i].r.w;
		if(t[i].r.h!=0) h=t[i].r.h;
		bailif0(jdstBufs[i]=(*env)->GetObjectArrayElement(env, dstobjs, i));
		if((unsigned long)(*env)->GetArrayLength(env, jdstBufs[i])
			<tjBufSize(w, h, jpegSubsamp))
			_throw("Destination buffer is not large enough");
	}
	bailif0(jpegBuf=(*env)->GetPrimitiveArrayCritical(env, jsrcBuf, 0));
	for(i=0; i<n; i++)
		bailif0(dstBufs[i]=(*env)->GetPrimitiveArrayCritical(env, jdstBufs[i], 0));

	if(tjTransform(handle, jpegBuf, jpegSize, n, dstBufs, dstSizes, t,
		flags|TJFLAG_NOREALLOC)==-1)
		_throw(tjGetErrorStr());

	for(i=0; i<n; i++)
	{
		(*env)->ReleasePrimitiveArrayCritical(env, jdstBufs[i], dstBufs[i], 0);
		dstBufs[i]=NULL;
	}
	(*env)->ReleasePrimitiveArrayCritical(env, jsrcBuf, jpegBuf, 0);
	jpegBuf=NULL;

	jdstSizes=(*env)->NewIntArray(env, n);
	bailif0(dstSizesi=(*env)->GetIntArrayElements(env, jdstSizes, 0));
	for(i=0; i<n; i++) dstSizesi[i]=(int)dstSizes[i];

	bailout:
	if(dstSizesi) (*env)->ReleaseIntArrayElements(env, jdstSizes, dstSizesi, 0);
	if(dstBufs)
	{
		for(i=0; i<n; i++)
		{
			if(dstBufs[i] && jdstBufs && jdstBufs[i])
				(*env)->ReleasePrimitiveArrayCritical(env, jdstBufs[i], dstBufs[i], 0);
		}
		free(dstBufs);
	}
	if(jpegBuf) (*env)->ReleasePrimitiveArrayCritical(env, jsrcBuf, jpegBuf, 0);
	if(jdstBufs) free(jdstBufs);
	if(dstSizes) free(dstSizes);
	if(t) free(t);
	return jdstSizes;
}

/* TurboJPEG 1.2.x: TJDecompressor::destroy() */
JNIEXPORT void JNICALL Java_org_libjpegturbo_turbojpeg_TJDecompressor_destroy
	(JNIEnv *env, jobject obj)
{
	Java_org_libjpegturbo_turbojpeg_TJCompressor_destroy(env, obj);
}<|MERGE_RESOLUTION|>--- conflicted
+++ resolved
@@ -68,15 +68,9 @@
 	return retval;
 }
 
-<<<<<<< HEAD
 /* TurboJPEG 1.4.x: TJ::bufSizeYUV() */
 JNIEXPORT jint JNICALL Java_org_libjpegturbo_turbojpeg_TJ_bufSizeYUV__IIII
 	(JNIEnv *env, jclass cls, jint width, jint pad, jint height, jint subsamp)
-=======
-/* TurboJPEG 1.2.x: TJ::bufSizeYUV() */
-JNIEXPORT jint JNICALL Java_org_libjpegturbo_turbojpeg_TJ_bufSizeYUV
-	(JNIEnv *env, jclass cls, jint width, jint height, jint subsamp)
->>>>>>> b7c8c86d
 {
 	jint retval=(jint)tjBufSizeYUV2(width, pad, height, subsamp);
 	if(retval==-1) _throw(tjGetErrorStr());
@@ -85,7 +79,6 @@
 	return retval;
 }
 
-<<<<<<< HEAD
 /* TurboJPEG 1.2.x: TJ::bufSizeYUV() */
 JNIEXPORT jint JNICALL Java_org_libjpegturbo_turbojpeg_TJ_bufSizeYUV__III
 	(JNIEnv *env, jclass cls, jint width, jint height, jint subsamp)
@@ -94,8 +87,6 @@
 		4, height, subsamp);
 }
 
-=======
->>>>>>> b7c8c86d
 /* TurboJPEG 1.2.x: TJCompressor::init() */
 JNIEXPORT void JNICALL Java_org_libjpegturbo_turbojpeg_TJCompressor_init
 	(JNIEnv *env, jobject obj)
@@ -182,7 +173,6 @@
 		jint jpegQual, jint flags)
 {
 	if(pf<0 || pf>=org_libjpegturbo_turbojpeg_TJ_NUMPF)
-<<<<<<< HEAD
 		_throw("Invalid argument in compress()");
 	if(tjPixelSize[pf]!=sizeof(jint))
 		_throw("Pixel format must be 32-bit when compressing from an integer buffer.");
@@ -201,13 +191,10 @@
 		jint flags)
 {
 	if(pf<0 || pf>=org_libjpegturbo_turbojpeg_TJ_NUMPF)
-=======
->>>>>>> b7c8c86d
 		_throw("Invalid argument in compress()");
 	if(tjPixelSize[pf]!=sizeof(jint))
 		_throw("Pixel format must be 32-bit when compressing from an integer buffer.");
 
-<<<<<<< HEAD
 	return TJCompressor_compress(env, obj, src, sizeof(jint), 0, 0, width,
 		stride*sizeof(jint), height, pf, dst, jpegSubsamp, jpegQual, flags);
 
@@ -240,43 +227,17 @@
 	if(tjCompressFromYUV(handle, srcBuf, width, pad, height, subsamp, &jpegBuf,
 		&jpegSize, jpegQual, flags|TJFLAG_NOREALLOC)==-1)
 		_throw(tjGetErrorStr());
-=======
-	return TJCompressor_compress(env, obj, src, sizeof(jint), x, y, width,
-		stride*sizeof(jint), height, pf, dst, jpegSubsamp, jpegQual, flags);
->>>>>>> b7c8c86d
-
-	bailout:
-	return 0;
-}
-
-<<<<<<< HEAD
+
+	bailout:
+	if(jpegBuf) (*env)->ReleasePrimitiveArrayCritical(env, dst, jpegBuf, 0);
+	if(srcBuf) (*env)->ReleasePrimitiveArrayCritical(env, src, srcBuf, 0);
+	return (jint)jpegSize;
+}
+
 JNIEXPORT void JNICALL TJCompressor_encodeYUV
 	(JNIEnv *env, jobject obj, jarray src, jint srcElementSize, jint x, jint y,
 		jint width, jint pitch, jint height, jint pf, jbyteArray dst, jint pad,
 		jint subsamp, jint flags)
-=======
-/* TurboJPEG 1.2.x: TJCompressor::compress() int source */
-JNIEXPORT jint JNICALL Java_org_libjpegturbo_turbojpeg_TJCompressor_compress___3IIIII_3BIII
-	(JNIEnv *env, jobject obj, jintArray src, jint width, jint stride,
-		jint height, jint pf, jbyteArray dst, jint jpegSubsamp, jint jpegQual,
-		jint flags)
-{
-	if(pf<0 || pf>=org_libjpegturbo_turbojpeg_TJ_NUMPF)
-		_throw("Invalid argument in compress()");
-	if(tjPixelSize[pf]!=sizeof(jint))
-		_throw("Pixel format must be 32-bit when compressing from an integer buffer.");
-
-	return TJCompressor_compress(env, obj, src, sizeof(jint), 0, 0, width,
-		stride*sizeof(jint), height, pf, dst, jpegSubsamp, jpegQual, flags);
-
-	bailout:
-	return 0;
-}
-
-JNIEXPORT void JNICALL TJCompressor_encodeYUV
-	(JNIEnv *env, jobject obj, jarray src, jint srcElementSize, jint width,
-		jint pitch, jint height, jint pf, jbyteArray dst, jint subsamp, jint flags)
->>>>>>> b7c8c86d
 {
 	tjhandle handle=0;
 	jsize arraySize=0, actualPitch, yuvSize;
@@ -290,12 +251,8 @@
 	if(org_libjpegturbo_turbojpeg_TJ_NUMPF!=TJ_NUMPF)
 		_throw("Mismatch between Java and C API");
 
-<<<<<<< HEAD
 	actualPitch=(pitch==0)? width*tjPixelSize[pf]:pitch;
 	arraySize=(y+height-1)*actualPitch + (x+width)*tjPixelSize[pf];
-=======
-	arraySize=(pitch==0)? width*tjPixelSize[pf]*height:pitch*height;
->>>>>>> b7c8c86d
 	if((*env)->GetArrayLength(env, src)*srcElementSize<arraySize)
 		_throw("Source buffer is not large enough");
 	yuvSize=(jsize)tjBufSizeYUV2(width, pad, height, subsamp);
@@ -307,13 +264,8 @@
 	bailif0(srcBuf=(*env)->GetPrimitiveArrayCritical(env, src, 0));
 	bailif0(dstBuf=(*env)->GetPrimitiveArrayCritical(env, dst, 0));
 
-<<<<<<< HEAD
 	if(tjEncodeYUV3(handle, &srcBuf[y*actualPitch + x*tjPixelSize[pf]], width,
 		pitch, height, pf, dstBuf, pad, subsamp, flags)==-1)
-=======
-	if(tjEncodeYUV2(handle, srcBuf, width, pitch, height, pf, dstBuf, subsamp,
-		flags)==-1)
->>>>>>> b7c8c86d
 		_throw(tjGetErrorStr());
 
 	bailout:
@@ -322,7 +274,6 @@
 	return;
 }
 
-<<<<<<< HEAD
 /* TurboJPEG 1.4.x: TJCompressor::encodeYUV() byte source */
 JNIEXPORT void JNICALL Java_org_libjpegturbo_turbojpeg_TJCompressor_encodeYUV___3BIIIIII_3BIII
 	(JNIEnv *env, jobject obj, jbyteArray src, jint x, jint y, jint width,
@@ -348,14 +299,16 @@
 		jint stride, jint height, jint pf, jbyteArray dst, jint pad, jint subsamp,
 		jint flags)
 {
-=======
-/* TurboJPEG 1.2.x: TJCompressor::encodeYUV() byte source */
-JNIEXPORT void JNICALL Java_org_libjpegturbo_turbojpeg_TJCompressor_encodeYUV___3BIIII_3BII
-	(JNIEnv *env, jobject obj, jbyteArray src, jint width, jint pitch,
-		jint height, jint pf, jbyteArray dst, jint subsamp, jint flags)
-{
-	TJCompressor_encodeYUV(env, obj, src, 1, width, pitch, height, pf, dst,
-		subsamp, flags);
+	if(pf<0 || pf>=org_libjpegturbo_turbojpeg_TJ_NUMPF)
+		_throw("Invalid argument in encodeYUV()");
+	if(tjPixelSize[pf]!=sizeof(jint))
+		_throw("Pixel format must be 32-bit when encoding from an integer buffer.");
+
+	TJCompressor_encodeYUV(env, obj, src, sizeof(jint), x, y, width,
+		stride*sizeof(jint), height, pf, dst, pad, subsamp, flags);
+
+	bailout:
+	return;
 }
 
 /* TurboJPEG 1.2.x: TJCompressor::encodeYUV() int source */
@@ -363,36 +316,13 @@
 	(JNIEnv *env, jobject obj, jintArray src, jint width, jint stride,
 		jint height, jint pf, jbyteArray dst, jint subsamp, jint flags)
 {
->>>>>>> b7c8c86d
 	if(pf<0 || pf>=org_libjpegturbo_turbojpeg_TJ_NUMPF)
 		_throw("Invalid argument in encodeYUV()");
 	if(tjPixelSize[pf]!=sizeof(jint))
 		_throw("Pixel format must be 32-bit when encoding from an integer buffer.");
 
-<<<<<<< HEAD
-	TJCompressor_encodeYUV(env, obj, src, sizeof(jint), x, y, width,
-		stride*sizeof(jint), height, pf, dst, pad, subsamp, flags);
-
-	bailout:
-	return;
-}
-
-/* TurboJPEG 1.2.x: TJCompressor::encodeYUV() int source */
-JNIEXPORT void JNICALL Java_org_libjpegturbo_turbojpeg_TJCompressor_encodeYUV___3IIIII_3BII
-	(JNIEnv *env, jobject obj, jintArray src, jint width, jint stride,
-		jint height, jint pf, jbyteArray dst, jint subsamp, jint flags)
-{
-	if(pf<0 || pf>=org_libjpegturbo_turbojpeg_TJ_NUMPF)
-		_throw("Invalid argument in encodeYUV()");
-	if(tjPixelSize[pf]!=sizeof(jint))
-		_throw("Pixel format must be 32-bit when encoding from an integer buffer.");
-
 	TJCompressor_encodeYUV(env, obj, src, sizeof(jint), 0, 0, width,
 		stride*sizeof(jint), height, pf, dst, 4, subsamp, flags);
-=======
-	TJCompressor_encodeYUV(env, obj, src, sizeof(jint), width,
-		stride*sizeof(jint), height, pf, dst, subsamp, flags);
->>>>>>> b7c8c86d
 
 	bailout:
 	return;
@@ -475,13 +405,8 @@
 
 	bailif0(jpegBuf=(*env)->GetPrimitiveArrayCritical(env, src, 0));
 
-<<<<<<< HEAD
 	if(tjDecompressHeader3(handle, jpegBuf, (unsigned long)jpegSize,
 		&width, &height, &jpegSubsamp, &jpegColorspace)==-1)
-=======
-	if(tjDecompressHeader2(handle, jpegBuf, (unsigned long)jpegSize,
-		&width, &height, &jpegSubsamp)==-1)
->>>>>>> b7c8c86d
 		_throw(tjGetErrorStr());
 
 	(*env)->ReleasePrimitiveArrayCritical(env, src, jpegBuf, 0);  jpegBuf=NULL;
@@ -592,13 +517,8 @@
 
 }
 
-<<<<<<< HEAD
 /* TurboJPEG 1.4.x: TJDecompressor::decompressToYUV() */
 JNIEXPORT void JNICALL Java_org_libjpegturbo_turbojpeg_TJDecompressor_decompressToYUV___3BI_3BIIII
-=======
-/* TurboJPEG 1.2.x: TJDecompressor::decompressToYUV() */
-JNIEXPORT void JNICALL Java_org_libjpegturbo_turbojpeg_TJDecompressor_decompressToYUV
->>>>>>> b7c8c86d
 	(JNIEnv *env, jobject obj, jbyteArray src, jint jpegSize, jbyteArray dst,
 		jint desiredWidth, jint pad, jint desiredHeight, jint flags)
 {
@@ -627,13 +547,8 @@
 	bailif0(jpegBuf=(*env)->GetPrimitiveArrayCritical(env, src, 0));
 	bailif0(dstBuf=(*env)->GetPrimitiveArrayCritical(env, dst, 0));
 
-<<<<<<< HEAD
 	if(tjDecompressToYUV2(handle, jpegBuf, (unsigned long)jpegSize, dstBuf,
 		desiredWidth, pad, desiredHeight, flags)==-1)
-=======
-	if(tjDecompressToYUV(handle, jpegBuf, (unsigned long)jpegSize, dstBuf,
-		flags)==-1)
->>>>>>> b7c8c86d
 		_throw(tjGetErrorStr());
 
 	bailout:
@@ -642,7 +557,6 @@
 	return;
 }
 
-<<<<<<< HEAD
 /* TurboJPEG 1.2.x: TJDecompressor::decompressToYUV() */
 JNIEXPORT void JNICALL Java_org_libjpegturbo_turbojpeg_TJDecompressor_decompressToYUV___3BI_3BI
 	(JNIEnv *env, jobject obj, jbyteArray src, jint jpegSize, jbyteArray dst,
@@ -718,8 +632,6 @@
 	return;
 }
 
-=======
->>>>>>> b7c8c86d
 /* TurboJPEG 1.2.x: TJTransformer::init() */
 JNIEXPORT void JNICALL Java_org_libjpegturbo_turbojpeg_TJTransformer_init
 	(JNIEnv *env, jobject obj)
